--- conflicted
+++ resolved
@@ -295,16 +295,7 @@
             frames_per_buffer=CHUNK, 
             input_device_index=int(selected_index))
     except (OSError, IOError) as e:
-<<<<<<< HEAD
         messagebox.showerror("Audio Error", f"Please check your microphone settings. Error opening audio stream: {e}")
-=======
-        messagebox.showerror("Audio Error", f"Please check your microphone settings under whisper settings. Error opening audio stream: {e}")
-        print(f"Error opening audio stream: {e}")
-        return
-    except (ValueError, TypeError) as e:
-        messagebox.showerror("Audio Error", f"Please check your microphone settings under whisper settings. Error opening audio stream: {e}")
-        print(f"Error opening audio stream: {e}")
->>>>>>> 9a2578f5
         return
 
     try:
@@ -1727,12 +1718,10 @@
 timestamp_listbox.insert(tk.END, "Temporary Note History")
 timestamp_listbox.config(fg='grey')
 
-<<<<<<< HEAD
 # Add microphone test frame
-
 mic_test = MicrophoneTestFrame(parent=history_frame, p=p, app_settings=app_settings, root=root)
 mic_test.frame.grid(row=4, column=0, pady=10, sticky='nsew')  # Use grid to place the frame
-=======
+
 # Add a footer frame at the bottom of the window
 footer_frame = tk.Frame(root, bg="lightgray", height=30)
 footer_frame.grid(row=100, column=0, columnspan=100, sticky="ew")  # Use grid instead of pack
@@ -1740,7 +1729,6 @@
 # Add "Version 2" label in the center of the footer
 version = get_application_version()
 version_label = tk.Label(footer_frame, text=f"FreeScribe Client {version}",bg="lightgray",fg="black").pack(side="left", expand=True, padx=2, pady=5)
->>>>>>> 9a2578f5
 
 window.update_aiscribe_texts(None)
 # Bind Alt+P to send_and_receive function
