--- conflicted
+++ resolved
@@ -1434,20 +1434,8 @@
     # The return value from the screen input thread
     screen_return = tk.BooleanVar()
 
-<<<<<<< HEAD
-    loading_window = LoadingWindow(
-        root,
-        "Generating Note.",
-        "Generating Note. Please wait.",
-        on_cancel=lambda: (
-            cancel_note_generation(
-                GENERATION_THREAD_ID,
-                screen_thread)))
-
-=======
     loading_window = LoadingWindow(root, "Screening Input Text", "Ensuring input is valid. Please wait.", on_cancel=lambda: (cancel_note_generation(GENERATION_THREAD_ID, screen_thread)))
     
->>>>>>> bed89121
     # screen input in its own thread so we can cancel it
     screen_thread = threading.Thread(target=threaded_screen_input, args=(text, screen_return))
     screen_thread.start()
@@ -1461,12 +1449,9 @@
         # display the popup
         if display_screening_popup() is False:
             return
-<<<<<<< HEAD
-=======
-    
-    loading_window.destroy()
+
+          loading_window.destroy()
     loading_window = LoadingWindow(root, "Generating Note.", "Generating Note. Please wait.", on_cancel=lambda: (cancel_note_generation(GENERATION_THREAD_ID, screen_thread)))
->>>>>>> bed89121
 
     loading_window = LoadingWindow(
         root,
