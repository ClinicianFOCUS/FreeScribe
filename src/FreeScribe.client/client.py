"""
This software is released under the AGPL-3.0 license
Copyright (c) 2023-2024 Braedon Hendy

Further updates and packaging added in 2024 through the ClinicianFOCUS initiative, 
a collaboration with Dr. Braedon Hendy and Conestoga College Institute of Applied 
Learning and Technology as part of the CNERG+ applied research project, 
Unburdening Primary Healthcare: An Open-Source AI Clinician Partner Platform". 
Prof. Michael Yingbull (PI), Dr. Braedon Hendy (Partner), 
and Research Students - Software Developer Alex Simko, Pemba Sherpa (F24), and Naitik Patel.

"""

import ctypes
import io
import logging
import sys
import gc
import os
from pathlib import Path
import wave
import threading
import base64
import json
import datetime
import re
import time
import queue
import atexit
import traceback
import torch
import pyaudio
import requests
import pyperclip
import speech_recognition as sr # python package is named speechrecognition
import scrubadub
import numpy as np
import tkinter as tk
from tkinter import scrolledtext, ttk, filedialog
import tkinter.messagebox as messagebox
from faster_whisper import WhisperModel
from UI.MainWindowUI import MainWindowUI
from UI.SettingsWindow import SettingsWindow
from UI.SettingsConstant import SettingsKeys, Architectures
from UI.Widgets.CustomTextBox import CustomTextBox
from UI.LoadingWindow import LoadingWindow
from Model import  ModelManager
from utils.ip_utils import is_private_ip
from utils.file_utils import get_file_path, get_resource_path
from utils.OneInstance import OneInstance
from utils.utils import get_application_version
from UI.DebugWindow import DualOutput
from UI.Widgets.MicrophoneTestFrame import MicrophoneTestFrame
from utils.utils import window_has_running_instance, bring_to_front, close_mutex
from utils.window_utils import remove_min_max, add_min_max
from WhisperModel import TranscribeError
from UI.Widgets.PopupBox import PopupBox
from UI.Widgets.TimestampListbox import TimestampListbox



if os.environ.get("FREESCRIBE_DEBUG"):
    LOG_LEVEL = logging.DEBUG
else:
    LOG_LEVEL = logging.INFO

logging.basicConfig(
    level=LOG_LEVEL,
    format='%(asctime)s - %(threadName)s - %(name)s - %(levelname)s - %(message)s'
)

dual = DualOutput()
sys.stdout = dual
sys.stderr = dual

APP_NAME = 'AI Medical Scribe'  # Application name
APP_TASK_MANAGER_NAME = 'freescribe-client.exe'

# check if another instance of the application is already running.
# if false, create a new instance of the application
# if true, exit the current instance
app_manager = OneInstance(APP_NAME, APP_TASK_MANAGER_NAME)

if app_manager.run():
    sys.exit(1)
else:
    root = tk.Tk()
    root.title(APP_NAME)
    
def delete_temp_file(filename):
    """
    Deletes a temporary file if it exists.

    Args:
        filename (str): The name of the file to delete.
    """
    file_path = get_resource_path(filename)
    if os.path.exists(file_path):
        try:
            print(f"Deleting temporary file: {filename}")
            os.remove(file_path)
        except OSError as e:
            print(f"Error deleting temporary file {filename}: {e}")

def on_closing():
    delete_temp_file('recording.wav')
    delete_temp_file('realtime.wav')
    close_mutex()

# Register the close_mutex function to be called on exit
atexit.register(on_closing)


# This runs before on_closing, if not confirmed, nothing should be changed
def confirm_exit_and_destroy():
    """Show confirmation dialog before exiting the application.

    Displays a warning message about temporary note history being cleared on exit.
    If the user confirms, triggers the window close event. If canceled, the application
    remains open.

    .. note::
        This function is bound to the window's close button (WM_DELETE_WINDOW protocol).

    .. warning::
        All temporary note history will be permanently cleared when the application closes.

    :returns: None
    :rtype: None
    """
    if messagebox.askokcancel(
            "Confirm Exit",
            "Warning: Temporary Note History will be cleared when app closes.\n\n"
            "Please make sure you have copied your important notes elsewhere "
            "before closing.\n\n"
            "Do you still want to exit?"
    ):
        root.destroy()


# remind user notes will be gone after exiting
root.protocol("WM_DELETE_WINDOW", confirm_exit_and_destroy)

# settings logic
app_settings = SettingsWindow()

#  create our ui elements and settings config
window = MainWindowUI(root, app_settings)

app_settings.set_main_window(window)

if app_settings.editable_settings["Use Docker Status Bar"]:
    window.create_docker_status_bar()

NOTE_CREATION = "Note Creation...Please Wait"

user_message = []
response_history = []
current_view = "full"
username = "user"
botname = "Assistant"
num_lines_to_keep = 20
uploaded_file_path = None
is_recording = False
is_realtimeactive = False
audio_data = []
frames = []
is_paused = False
is_flashing = False
use_aiscribe = True
is_gpt_button_active = False
p = pyaudio.PyAudio()
audio_queue = queue.Queue()
CHUNK = 512
FORMAT = pyaudio.paInt16
CHANNELS = 1
RATE = 16000

# Application flags
is_audio_processing_realtime_canceled = threading.Event()
is_audio_processing_whole_canceled = threading.Event()
cancel_await_thread = threading.Event()

# Constants
DEFAULT_BUTTON_COLOUR = "SystemButtonFace"

#Thread tracking variables
REALTIME_TRANSCRIBE_THREAD_ID = None
GENERATION_THREAD_ID = None

# Global instance of whisper model
stt_local_model = None

stt_model_loading_thread_lock = threading.Lock()


def get_prompt(formatted_message):

    sampler_order = app_settings.editable_settings["sampler_order"]
    if isinstance(sampler_order, str):
        sampler_order = json.loads(sampler_order)
    return {
        "prompt": f"{formatted_message}\n",
        "use_story": app_settings.editable_settings["use_story"],
        "use_memory": app_settings.editable_settings["use_memory"],
        "use_authors_note": app_settings.editable_settings["use_authors_note"],
        "use_world_info": app_settings.editable_settings["use_world_info"],
        "max_context_length": int(app_settings.editable_settings["max_context_length"]),
        "max_length": int(app_settings.editable_settings["max_length"]),
        "rep_pen": float(app_settings.editable_settings["rep_pen"]),
        "rep_pen_range": int(app_settings.editable_settings["rep_pen_range"]),
        "rep_pen_slope": float(app_settings.editable_settings["rep_pen_slope"]),
        "temperature": float(app_settings.editable_settings["temperature"]),
        "tfs": float(app_settings.editable_settings["tfs"]),
        "top_a": float(app_settings.editable_settings["top_a"]),
        "top_k": int(app_settings.editable_settings["top_k"]),
        "top_p": float(app_settings.editable_settings["top_p"]),
        "typical": float(app_settings.editable_settings["typical"]),
        "sampler_order": sampler_order,
        "singleline": app_settings.editable_settings["singleline"],
        "frmttriminc": app_settings.editable_settings["frmttriminc"],
        "frmtrmblln": app_settings.editable_settings["frmtrmblln"]
    }

def threaded_check_stt_model():
    """
    Starts a new thread to check the status of the speech-to-text (STT) model loading process.
    
    A separate thread is spawned to run the `double_check_stt_model_loading` function,
    which monitors the loading of the STT model. The function waits for the task to be completed and
    handles cancellation if requested.
    """
    # Create a Boolean variable to track if the task is done/canceled
    task_done_var = tk.BooleanVar(value=False)
    task_cancel_var = tk.BooleanVar(value=False)
    
    # Start a new thread to run the double_check_stt_model_loading function
    stt_thread = threading.Thread(target=double_check_stt_model_loading, args=(task_done_var, task_cancel_var))
    stt_thread.start()
    
    # Wait for the task_done_var to be set to True (indicating task completion)
    root.wait_variable(task_done_var)
    
    # Check if the task was canceled via task_cancel_var
    if task_cancel_var.get():
        logging.debug(f"double checking canceled")
        return False
    return True

def threaded_toggle_recording():
    logging.debug(f"*** Toggle Recording - Recording status: {is_recording}, STT local model: {stt_local_model}")
    ready_flag = threaded_check_stt_model()
    # there is no point start recording if we are using local STT model and it's not ready
    # if user chooses to cancel the double check process, we need to return and not start recording
    if not ready_flag:
        return
    thread = threading.Thread(target=toggle_recording)
    thread.start()


def double_check_stt_model_loading(task_done_var, task_cancel_var):
    print(f"*** Double Checking STT model - Model Current Status: {stt_local_model}")
    stt_loading_window = None
    try:
        if is_recording:
            print("*** Recording in progress, skipping double check")
            return
        if not app_settings.editable_settings[SettingsKeys.LOCAL_WHISPER.value]:
            print("*** Local Whisper is disabled, skipping double check")
            return
        if stt_local_model:
            print("*** STT model already loaded, skipping double check")
            return
        # if using local whisper and model is not loaded, when starting recording
        if stt_model_loading_thread_lock.locked():
            model_name = app_settings.editable_settings[SettingsKeys.WHISPER_MODEL.value].strip()
            stt_loading_window = LoadingWindow(root, "Loading Speech to Text model",
                                               f"Loading {model_name} model. Please wait.",
                                               on_cancel=lambda: task_cancel_var.set(True))
            timeout = 300
            time_start = time.monotonic()
            # wait until the other loading thread is done
            while True:
                time.sleep(0.1)
                if task_cancel_var.get():
                    # user cancel
                    logging.debug(f"user canceled after {time.monotonic() - time_start} seconds")
                    return
                if time.monotonic() - time_start > timeout:
                    messagebox.showerror("Error",
                                         f"Timed out while loading local Speech to Text model after {timeout} seconds.")
                    task_cancel_var.set(True)
                    return
                if not stt_model_loading_thread_lock.locked():
                    break
            stt_loading_window.destroy()
            stt_loading_window = None
        # double check
        if stt_local_model is None:
            # mandatory loading, synchronous
            t = load_stt_model()
            t.join()

    except Exception as e:
        logging.exception(str(e))
        messagebox.showerror("Error",
                             f"An error occurred while loading Speech to Text model synchronously {type(e).__name__}: {e}")
    finally:
        print(f"*** Double Checking STT model Complete - Model Current Status: {stt_local_model}")
        if stt_loading_window:
            stt_loading_window.destroy()
        task_done_var.set(True)


def threaded_realtime_text():
    thread = threading.Thread(target=realtime_text)
    thread.start()
    return thread

def threaded_handle_message(formatted_message):
    thread = threading.Thread(target=show_edit_transcription_popup, args=(formatted_message,))
    thread.start()
    return thread

def threaded_send_audio_to_server():
    thread = threading.Thread(target=send_audio_to_server)
    thread.start()
    return thread


def toggle_pause():
    global is_paused
    is_paused = not is_paused

    if is_paused:
        if current_view == "full":
            pause_button.config(text="Resume", bg="red")
        elif current_view == "minimal":
            pause_button.config(text="▶️", bg="red")
    else:
        if current_view == "full":
            pause_button.config(text="Pause", bg=DEFAULT_BUTTON_COLOUR)
        elif current_view == "minimal":
            pause_button.config(text="⏸️", bg=DEFAULT_BUTTON_COLOUR)
    
SILENCE_WARNING_LENGTH = 10 # seconds, warn the user after 10s of no input something might be wrong

def open_microphone_stream():
    """
    Opens an audio stream from the selected microphone.

    This function retrieves the index of the selected microphone from the
    MicrophoneTestFrame and attempts to open an audio stream using the pyaudio
    library. If successful, it returns the stream object and None. In case of
    an error (either OSError or IOError), it logs the error message and returns
    None along with the error object.

    Returns:
        tuple: A tuple containing the stream object (or None if an error occurs)
               and the error object (or None if no error occurs).
    """

    try:
        selected_index = MicrophoneTestFrame.get_selected_microphone_index()
        stream = p.open(
            format=FORMAT, 
            channels=1, 
            rate=RATE, 
            input=True,
            frames_per_buffer=CHUNK, 
            input_device_index=int(selected_index))

        return stream, None
    except (OSError, IOError) as e:
        # Log the error message
        # TODO System logger
        print(f"An error occurred opening the stream({type(e).__name__}): {e}")
        return None, e

def record_audio():
    """
    Records audio from the selected microphone, processes the audio to detect silence, 
    and manages the recording state.

    Global Variables:
        is_paused (bool): Indicates whether the recording is paused.
        frames (list): List of audio data frames.
        audio_queue (queue.Queue): Queue to store recorded audio chunks.

    Returns:
        None: The function does not return a value. It interacts with global variables.
    """
    global is_paused, frames, audio_queue

    try:
        current_chunk = []
        silent_duration = 0
        silent_warning_duration = 0
        record_duration = 0
        minimum_silent_duration = int(app_settings.editable_settings["Real Time Silence Length"])
        minimum_audio_duration = int(app_settings.editable_settings["Real Time Audio Length"])

        stream, stream_exception = open_microphone_stream()

        if stream is None:
            clear_application_press()
            messagebox.showerror("Error", f"An error occurred while trying to record audio: {stream_exception}")
        
        while is_recording and stream is not None:
            if not is_paused:
                data = stream.read(CHUNK, exception_on_overflow=False)
                frames.append(data)
                # Check for silence
                audio_buffer = np.frombuffer(data, dtype=np.int16).astype(np.float32) / 32768
                
                # convert the setting from str to float
                try: 
                    speech_prob_threshold = float(app_settings.editable_settings[SettingsKeys.SILERO_SPEECH_THRESHOLD.value])
                except ValueError:
                    # default it to 0.5 on invalid error
                    speech_prob_threshold = 0.5
                
                if is_silent(audio_buffer, speech_prob_threshold ):
                    silent_duration += CHUNK / RATE
                    silent_warning_duration += CHUNK / RATE
                else:
                    current_chunk.append(data)
                    silent_duration = 0
                    silent_warning_duration = 0
                
                record_duration += CHUNK / RATE

                # Check if we need to warn if silence is long than warn time
                check_silence_warning(silent_warning_duration)

                # 1 second of silence at the end so we dont cut off speech
                if silent_duration >= minimum_silent_duration:
                    if app_settings.editable_settings[SettingsKeys.WHISPER_REAL_TIME.value] and current_chunk:
                        audio_queue.put(b''.join(current_chunk))
                    current_chunk = []
                    silent_duration = 0
                    record_duration = 0

        # Send any remaining audio chunk when recording stops
        if current_chunk:
            audio_queue.put(b''.join(current_chunk))
    except Exception as e:
        # Log the error message
        # TODO System logger
        # For now general catch on any problems
        print(f"An error occurred: {e}")
    finally:
        if stream:
            stream.stop_stream()
            stream.close()
        audio_queue.put(None)

        # If the warning bar is displayed, remove it
        if window.warning_bar is not None:
            window.destroy_warning_bar()

def check_silence_warning(silence_duration):
    """Check if silence warning should be displayed."""

    # Check if we need to warn if silence is long than warn time
    if silence_duration >= SILENCE_WARNING_LENGTH and window.warning_bar is None:
        
        window.create_warning_bar(f"No audio input detected for {SILENCE_WARNING_LENGTH} seconds. Please check and ensure your microphone input device is working.")
    elif silence_duration <= SILENCE_WARNING_LENGTH and window.warning_bar is not None:
        # If the warning bar is displayed, remove it
        window.destroy_warning_bar()

silero, _silero = torch.hub.load(repo_or_dir='snakers4/silero-vad', model='silero_vad')

def is_silent(data, threshold: float = 0.65):
    """Check if audio chunk contains speech using Silero VAD"""
    # Convert audio data to tensor and ensure correct format
    audio_tensor = torch.FloatTensor(data)
    if audio_tensor.dim() == 2:
        audio_tensor = audio_tensor.mean(dim=1)
    
    # Get speech probability
    speech_prob = silero(audio_tensor, 16000).item()
    return speech_prob < threshold

def realtime_text():
    global is_realtimeactive, audio_queue
    # Incase the user starts a new recording while this one the older thread is finishing.
    # This is a local flag to prevent the processing of the current audio chunk 
    # if the global flag is reset on new recording
    local_cancel_flag = False 
    if not is_realtimeactive:
        is_realtimeactive = True

        while True:
            #  break if canceled
            if is_audio_processing_realtime_canceled.is_set():
                local_cancel_flag = True
                break

            audio_data = audio_queue.get()
            if audio_data is None:
                break
            if app_settings.editable_settings[SettingsKeys.WHISPER_REAL_TIME.value] == True:
                print("Real Time Audio to Text")
                audio_buffer = np.frombuffer(audio_data, dtype=np.int16).astype(np.float32) / 32768
                if app_settings.editable_settings[SettingsKeys.LOCAL_WHISPER.value] == True:
                    print("Local Real Time Whisper")
                    if stt_local_model is None:
                        update_gui("Local Whisper model not loaded. Please check your settings.")
                        break
                    try:
                        result = faster_whisper_transcribe(audio_buffer)
                    except Exception as e:
                        update_gui(f"\nError: {e}\n")

                    if not local_cancel_flag and not is_audio_processing_realtime_canceled.is_set():
                        update_gui(result)
                else:
                    print("Remote Real Time Whisper")
                    buffer = io.BytesIO()
                    with wave.open(buffer, 'wb') as wf:
                        wf.setnchannels(CHANNELS)
                        wf.setsampwidth(p.get_sample_size(FORMAT))
                        wf.setframerate(RATE)
                        wf.writeframes(audio_data)

                    buffer.seek(0) # Reset buffer position

                    files = {'audio': buffer}

                    headers = {
                        "Authorization": "Bearer "+app_settings.editable_settings[SettingsKeys.WHISPER_SERVER_API_KEY.value]
                    }

                    body = {
                        "use_translate": app_settings.editable_settings[SettingsKeys.USE_TRANSLATE_TASK.value],
                    }

                    if app_settings.editable_settings[SettingsKeys.WHISPER_LANGUAGE_CODE.value] not in SettingsWindow.AUTO_DETECT_LANGUAGE_CODES:
                        body["language_code"] = app_settings.editable_settings[SettingsKeys.WHISPER_LANGUAGE_CODE.value]

                    try:
                        verify = not app_settings.editable_settings[SettingsKeys.S2T_SELF_SIGNED_CERT.value]

                        print("Sending audio to server")
                        print("File informaton")
                        print("File Size: ", len(buffer.getbuffer()), "bytes")

                        response = requests.post(app_settings.editable_settings[SettingsKeys.WHISPER_ENDPOINT.value], headers=headers,files=files, verify=verify, data=body)
                            
                        print("Response from whisper with status code: ", response.status_code)

                        if response.status_code == 200:
                            text = response.json()['text']
                            if not local_cancel_flag and not is_audio_processing_realtime_canceled.is_set():
                                update_gui(text)
                        else:
                            update_gui(f"Error (HTTP Status {response.status_code}): {response.text}")
                    except Exception as e:
                        update_gui(f"Error: {e}")
                    finally:
                        #close buffer. we dont need it anymore
                        buffer.close()
            audio_queue.task_done()
    else:
        is_realtimeactive = False

def update_gui(text):
    user_input.scrolled_text.insert(tk.END, text + '\n')
    user_input.scrolled_text.see(tk.END)

def save_audio():
    global frames
    if frames:
        with wave.open(get_resource_path("recording.wav"), 'wb') as wf:
            wf.setnchannels(CHANNELS)
            wf.setsampwidth(p.get_sample_size(FORMAT))
            wf.setframerate(RATE)
            wf.writeframes(b''.join(frames))
        frames = []  # Clear recorded data

    if app_settings.editable_settings[SettingsKeys.WHISPER_REAL_TIME.value] == True and is_audio_processing_realtime_canceled.is_set() is False:
        send_and_receive()
    elif app_settings.editable_settings[SettingsKeys.WHISPER_REAL_TIME.value] == False and is_audio_processing_whole_canceled.is_set() is False:
        threaded_send_audio_to_server()

def toggle_recording():
    global is_recording, recording_thread, DEFAULT_BUTTON_COLOUR, audio_queue, current_view, REALTIME_TRANSCRIBE_THREAD_ID, frames

    # Reset the cancel flags going into a fresh recording
    if not is_recording:
        is_audio_processing_realtime_canceled.clear()
        is_audio_processing_whole_canceled.clear()

    if is_paused:
        toggle_pause()

    realtime_thread = threaded_realtime_text()

    if not is_recording:
        disable_recording_ui_elements()
        REALTIME_TRANSCRIBE_THREAD_ID = realtime_thread.ident
        user_input.scrolled_text.configure(state='normal')
        user_input.scrolled_text.delete("1.0", tk.END)
        if not app_settings.editable_settings[SettingsKeys.WHISPER_REAL_TIME.value]:
            user_input.scrolled_text.insert(tk.END, "Recording")
        response_display.scrolled_text.configure(state='normal')
        response_display.scrolled_text.delete("1.0", tk.END)
        response_display.scrolled_text.configure(fg='black')
        response_display.scrolled_text.configure(state='disabled')
        is_recording = True

        # reset frames before new recording so old data is not used
        frames = []
        recording_thread = threading.Thread(target=record_audio)
        recording_thread.start()


        if current_view == "full":
            mic_button.config(bg="red", text="Stop\nRecording")
        elif current_view == "minimal":
            mic_button.config(bg="red", text="⏹️")

        start_flashing()
    else:
        enable_recording_ui_elements()
        is_recording = False
        if recording_thread.is_alive():
            recording_thread.join()  # Ensure the recording thread is terminated
        
        if app_settings.editable_settings[SettingsKeys.WHISPER_REAL_TIME.value] and not is_audio_processing_realtime_canceled.is_set():
            def cancel_realtime_processing(thread_id):
                """Cancels any ongoing audio processing.
                
                Sets the global flag to stop audio processing operations.
                """
                global REALTIME_TRANSCRIBE_THREAD_ID

                try:
                    kill_thread(thread_id)
                except Exception as e:
                    # Log the error message
                    # TODO System logger
                    print(f"An error occurred: {e}")
                finally:
                    REALTIME_TRANSCRIBE_THREAD_ID = None

                #empty the queue
                while not audio_queue.empty():
                    audio_queue.get()
                    audio_queue.task_done()

            loading_window = LoadingWindow(root, "Processing Audio", "Processing Audio. Please wait.", on_cancel=lambda: (cancel_processing(), cancel_realtime_processing(REALTIME_TRANSCRIBE_THREAD_ID)))

            try:
                timeout_length = int(app_settings.editable_settings[SettingsKeys.AUDIO_PROCESSING_TIMEOUT_LENGTH.value])
            except ValueError:
                # default to 3minutes
                timeout_length = 180

            timeout_timer = 0.0
            while audio_queue.empty() is False and timeout_timer < timeout_length:
                # break because cancel was requested
                if is_audio_processing_realtime_canceled.is_set():
                    break
                # increment timer
                timeout_timer += 0.1
                # round to 10 decimal places, account for floating point errors
                timeout_timer = round(timeout_timer, 10)

                # check if we should print a message every 5 seconds 
                if timeout_timer % 5 == 0:
                    print(f"Waiting for audio processing to finish. Timeout after {timeout_length} seconds. Timer: {timeout_timer}s")
                
                # Wait for 100ms before checking again, to avoid busy waiting
                time.sleep(0.1)
            
            loading_window.destroy()

            realtime_thread.join()

        save_audio()

        print("*** Recording Stopped")
        stop_flashing()

        if current_view == "full":
            mic_button.config(bg=DEFAULT_BUTTON_COLOUR, text="Start\nRecording")
        elif current_view == "minimal":
            mic_button.config(bg=DEFAULT_BUTTON_COLOUR, text="🎤")

def disable_recording_ui_elements():
    window.disable_settings_menu()
    user_input.scrolled_text.configure(state='disabled')
    send_button.config(state='disabled')
    #hidding the AI Scribe button actions
    #toggle_button.config(state='disabled')
    upload_button.config(state='disabled')
    response_display.scrolled_text.configure(state='disabled')
    timestamp_listbox.config(state='disabled')
    clear_button.config(state='disabled')
    mic_test.set_mic_test_state(False)

def enable_recording_ui_elements():
    window.enable_settings_menu()
    user_input.scrolled_text.configure(state='normal')
    send_button.config(state='normal')
    #hidding the AI Scribe button actions
    #toggle_button.config(state='normal')
    upload_button.config(state='normal')
    timestamp_listbox.config(state='normal')
    clear_button.config(state='normal')
    mic_test.set_mic_test_state(True)
    

def cancel_processing():
    """Cancels any ongoing audio processing.
    
    Sets the global flag to stop audio processing operations.
    """
    print("Processing canceled.")

    if app_settings.editable_settings[SettingsKeys.WHISPER_REAL_TIME.value]:
        is_audio_processing_realtime_canceled.set() # Flag to terminate processing
    else:
        is_audio_processing_whole_canceled.set()  # Flag to terminate processing

def clear_application_press():
    """Resets the application state by clearing text fields and recording status."""
    reset_recording_status()  # Reset recording-related variables
    clear_all_text_fields()  # Clear UI text areas

def reset_recording_status():
    """Resets all recording-related variables and stops any active recording.
    
    Handles cleanup of recording state by:
        - Checking if recording is active
        - Canceling any processing
        - Stopping the recording thread
    """
    global is_recording, frames, audio_queue, REALTIME_TRANSCRIBE_THREAD_ID, GENERATION_THREAD_ID
    if is_recording:  # Only reset if currently recording
        cancel_processing()  # Stop any ongoing processing
        threaded_toggle_recording()  # Stop the recording thread

    # kill the generation thread if active
    if REALTIME_TRANSCRIBE_THREAD_ID:
        # Exit the current realtime thread
        try:
            kill_thread(REALTIME_TRANSCRIBE_THREAD_ID)
        except Exception as e:
            # Log the error message
            # TODO System logger
            print(f"An error occurred: {e}")
        finally:
            REALTIME_TRANSCRIBE_THREAD_ID = None

    if GENERATION_THREAD_ID:
        try:
            kill_thread(GENERATION_THREAD_ID)
        except Exception as e:
            # Log the error message
            # TODO System logger
            print(f"An error occurred: {e}")
        finally:
            GENERATION_THREAD_ID = None

def clear_all_text_fields():
    """Clears and resets all text fields in the application UI.
    
    Performs the following:
        - Clears user input field
        - Resets focus
        - Stops any flashing effects
        - Resets response display with default text
    """
    # Enable and clear user input field
    user_input.scrolled_text.configure(state='normal')
    user_input.scrolled_text.delete("1.0", tk.END)
    
    # Reset focus to main window
    user_input.scrolled_text.focus_set()
    root.focus_set()
    
    stop_flashing()  # Stop any UI flashing effects
    
    # Reset response display with default text
    response_display.scrolled_text.configure(state='normal')
    response_display.scrolled_text.delete("1.0", tk.END)
    response_display.scrolled_text.insert(tk.END, "Medical Note")
    response_display.scrolled_text.config(fg='grey')
    response_display.scrolled_text.configure(state='disabled')

#hidding the AI Scribe button Function
# def toggle_aiscribe():
#     global use_aiscribe
#     use_aiscribe = not use_aiscribe
#     toggle_button.config(text="AI Scribe\nON" if use_aiscribe else "AI Scribe\nOFF")

def send_audio_to_server():
    """
    Sends an audio file to either a local or remote Whisper server for transcription.

    Global Variables:
    ----------------
    uploaded_file_path : str
        The path to the uploaded audio file. If `None`, the function defaults to
        'recording.wav'.

    Parameters:
    -----------
    None

    Returns:
    --------
    None

    Raises:
    -------
    ValueError
        If the `app_settings.editable_settings[SettingsKeys.LOCAL_WHISPER.value]` flag is not a boolean.
    FileNotFoundError
        If the specified audio file does not exist.
    requests.exceptions.RequestException
        If there is an issue with the HTTP request to the remote server.
    """

    global uploaded_file_path
    current_thread_id = threading.current_thread().ident

    def cancel_whole_audio_process(thread_id):
        global GENERATION_THREAD_ID
        
        is_audio_processing_whole_canceled.clear()

        try:
            kill_thread(thread_id)
        except Exception as e:
            # Log the error message
            #TODO Logging the message to system logger
            print(f"An error occurred: {e}")
        finally:
            GENERATION_THREAD_ID = None
            clear_application_press()
            stop_flashing()

    loading_window = LoadingWindow(root, "Processing Audio", "Processing Audio. Please wait.", on_cancel=lambda: (cancel_processing(), cancel_whole_audio_process(current_thread_id)))

    # Check if SettingsKeys.LOCAL_WHISPER is enabled in the editable settings
    if app_settings.editable_settings[SettingsKeys.LOCAL_WHISPER.value] == True:
        # Inform the user that SettingsKeys.LOCAL_WHISPER.value is being used for transcription
        print(f"Using {SettingsKeys.LOCAL_WHISPER.value} for transcription.")
        # Configure the user input widget to be editable and clear its content
        user_input.scrolled_text.configure(state='normal')
        user_input.scrolled_text.delete("1.0", tk.END)

        # Display a message indicating that audio to text processing is in progress
        user_input.scrolled_text.insert(tk.END, "Audio to Text Processing...Please Wait")
        try:
            # Determine the file to send for transcription
            file_to_send = uploaded_file_path or get_resource_path('recording.wav')
            delete_file = False if uploaded_file_path else True
            uploaded_file_path = None

            # Transcribe the audio file using the loaded model
            try:
                result = faster_whisper_transcribe(file_to_send)
            except Exception as e:
                result = f"An error occurred ({type(e).__name__}): {e}"

            transcribed_text = result

            # done with file clean up
            if os.path.exists(file_to_send) and delete_file is True:
                os.remove(file_to_send)

            #check if canceled, if so do not update the UI
            if not is_audio_processing_whole_canceled.is_set():
                # Update the user input widget with the transcribed text
                user_input.scrolled_text.configure(state='normal')
                user_input.scrolled_text.delete("1.0", tk.END)
                user_input.scrolled_text.insert(tk.END, transcribed_text)

                # Send the transcribed text and receive a response
                send_and_receive()
        except Exception as e:
            # Log the error message
            # TODO: Add system eventlogger
            print(f"An error occurred: {e}")

            #log error to input window
            user_input.scrolled_text.configure(state='normal')
            user_input.scrolled_text.delete("1.0", tk.END)
            user_input.scrolled_text.insert(tk.END, f"An error occurred: {e}")
            user_input.scrolled_text.configure(state='disabled')
        finally:
            loading_window.destroy()
            
    else:
        # Inform the user that Remote Whisper is being used for transcription
        print("Using Remote Whisper for transcription.")

        # Configure the user input widget to be editable and clear its content
        user_input.scrolled_text.configure(state='normal')
        user_input.scrolled_text.delete("1.0", tk.END)

        # Display a message indicating that audio to text processing is in progress
        user_input.scrolled_text.insert(tk.END, "Audio to Text Processing...Please Wait")

        delete_file = False if uploaded_file_path else True

        # Determine the file to send for transcription
        if uploaded_file_path:
            file_to_send = uploaded_file_path
            uploaded_file_path = None
        else:
            file_to_send = get_resource_path('recording.wav')

        # Open the audio file in binary mode
        with open(file_to_send, 'rb') as f:
            files = {'audio': f}

            # Add the Bearer token to the headers for authentication
            headers = {
                "Authorization": f"Bearer {app_settings.editable_settings[SettingsKeys.WHISPER_SERVER_API_KEY.value]}"
            }

            body = {
                "use_translate": app_settings.editable_settings[SettingsKeys.USE_TRANSLATE_TASK.value],
            }

            if app_settings.editable_settings[SettingsKeys.WHISPER_LANGUAGE_CODE.value] not in SettingsWindow.AUTO_DETECT_LANGUAGE_CODES:
                body["language_code"] = app_settings.editable_settings[SettingsKeys.WHISPER_LANGUAGE_CODE.value]

            try:
                verify = not app_settings.editable_settings[SettingsKeys.S2T_SELF_SIGNED_CERT.value]

                print("Sending audio to server")
                print("File informaton")
                print(f"File: {file_to_send}")
                print("File Size: ", os.path.getsize(file_to_send))

                # Send the request without verifying the SSL certificate
                response = requests.post(app_settings.editable_settings[SettingsKeys.WHISPER_ENDPOINT.value], headers=headers, files=files, verify=verify, data=body)

                print("Response from whisper with status code: ", response.status_code)

                response.raise_for_status()

                # check if canceled, if so do not update the UI
                if not is_audio_processing_whole_canceled.is_set():
                    # Update the UI with the transcribed text
                    transcribed_text = response.json()['text']
                    user_input.scrolled_text.configure(state='normal')
                    user_input.scrolled_text.delete("1.0", tk.END)
                    user_input.scrolled_text.insert(tk.END, transcribed_text)

                    # Send the transcribed text and receive a response
                    send_and_receive()
            except Exception as e:
                # log error message
                #TODO: Implment proper logging to system
                print(f"An error occurred: {e}")
                # Display an error message to the user
                user_input.scrolled_text.configure(state='normal')
                user_input.scrolled_text.delete("1.0", tk.END)
                user_input.scrolled_text.insert(tk.END, f"An error occurred: {e}")
                user_input.scrolled_text.configure(state='disabled')
            finally:
                # done with file clean up
                f.close()
                if os.path.exists(file_to_send) and delete_file:
                    os.remove(file_to_send)
                loading_window.destroy()
    stop_flashing()

def kill_thread(thread_id):
    """
    Terminate a thread with a given thread ID.

    This function forcibly terminates a thread by raising a `SystemExit` exception in its context.
    **Use with caution**, as this method is not safe and can lead to unpredictable behavior, 
    including corruption of shared resources or deadlocks.

    :param thread_id: The ID of the thread to terminate.
    :type thread_id: int
    :raises ValueError: If the thread ID is invalid.
    :raises SystemError: If the operation fails due to an unexpected state.
    """
    print("*** Attempting to kill thread with ID:", thread_id)
    # Call the C function `PyThreadState_SetAsyncExc` to asynchronously raise
    # an exception in the target thread's context.
    res = ctypes.pythonapi.PyThreadState_SetAsyncExc(
        ctypes.c_long(thread_id),  # The thread ID to target (converted to `long`).
        ctypes.py_object(SystemExit)  # The exception to raise in the thread.
    )

    # Check the result of the function call.
    if res == 0:
        # If 0 is returned, the thread ID is invalid.
        raise ValueError(f"Invalid thread ID: {thread_id}")
    elif res > 1:
        # If more than one thread was affected, something went wrong.
        # Reset the state to prevent corrupting other threads.
        ctypes.pythonapi.PyThreadState_SetAsyncExc(thread_id, None)
        raise SystemError("PyThreadState_SetAsyncExc failed")
    
    print("*** Killed thread with ID:", thread_id)

def send_and_receive():
    global use_aiscribe, user_message
    user_message = user_input.scrolled_text.get("1.0", tk.END).strip()
    display_text(NOTE_CREATION)
    threaded_handle_message(user_message)


def display_text(text):
    response_display.scrolled_text.configure(state='normal')
    response_display.scrolled_text.delete("1.0", tk.END)
    response_display.scrolled_text.insert(tk.END, f"{text}\n")
    response_display.scrolled_text.configure(fg='black')
    response_display.scrolled_text.configure(state='disabled')

IS_FIRST_LOG = True
def update_gui_with_response(response_text):
    global response_history, user_message, IS_FIRST_LOG

    if IS_FIRST_LOG:
        timestamp_listbox.delete(0, tk.END)
        timestamp_listbox.config(fg='black')
        IS_FIRST_LOG = False

    timestamp = datetime.datetime.now().strftime("%Y-%m-%d %H:%M:%S")
    response_history.insert(0, (timestamp, user_message, response_text))

    # Update the timestamp listbox
    timestamp_listbox.delete(0, tk.END)
    for time, _, _ in response_history:
        timestamp_listbox.insert(tk.END, time)

    display_text(response_text)
    pyperclip.copy(response_text)
    stop_flashing()

def show_response(event):
    global IS_FIRST_LOG

    if IS_FIRST_LOG:
        return

    selection = event.widget.curselection()
    if selection:
        index = selection[0]
        transcript_text = response_history[index][1]
        response_text = response_history[index][2]
        user_input.scrolled_text.configure(state='normal')
        user_input.scrolled_text.config(fg='black')
        user_input.scrolled_text.delete("1.0", tk.END)
        user_input.scrolled_text.insert(tk.END, transcript_text)
        response_display.scrolled_text.configure(state='normal')
        response_display.scrolled_text.delete('1.0', tk.END)
        response_display.scrolled_text.insert('1.0', response_text)
        response_display.scrolled_text.config(fg='black')
        response_display.scrolled_text.configure(state='disabled')
        pyperclip.copy(response_text)

def send_text_to_api(edited_text):
    headers = {
        "Authorization": f"Bearer {app_settings.OPENAI_API_KEY}",
        "Content-Type": "application/json",
        "accept": "application/json",
    }

    payload = {}

    try:
        payload = {
            "model": app_settings.editable_settings[SettingsKeys.LOCAL_LLM_MODEL.value].strip(),
            "messages": [
                {"role": "user", "content": edited_text}
            ],
            "temperature": float(app_settings.editable_settings["temperature"]),
            "top_p": float(app_settings.editable_settings["top_p"]),
            "top_k": int(app_settings.editable_settings["top_k"]),
            "tfs": float(app_settings.editable_settings["tfs"]),
        }

        if app_settings.editable_settings["best_of"]:
            payload["best_of"] = int(app_settings.editable_settings["best_of"])
            
    except ValueError as e:
        payload = {
            "model": app_settings.editable_settings[SettingsKeys.LOCAL_LLM_MODEL.value].strip(),
            "messages": [
                {"role": "user", "content": edited_text}
            ],
            "temperature": 0.1,
            "top_p": 0.4,
            "top_k": 30,
            "best_of": 6,
            "tfs": 0.97,
        }

        if app_settings.editable_settings["best_of"]:
            payload["best_of"] = int(app_settings.editable_settings["best_of"])

        print(f"Error parsing settings: {e}. Using default settings.")

    try:

        if app_settings.editable_settings[SettingsKeys.LLM_ENDPOINT.value].endswith('/'):
            app_settings.editable_settings[SettingsKeys.LLM_ENDPOINT.value] = app_settings.editable_settings[SettingsKeys.LLM_ENDPOINT.value][:-1]

        # Open API Style
        verify = not app_settings.editable_settings["AI Server Self-Signed Certificates"]
        response = requests.post(app_settings.editable_settings[SettingsKeys.LLM_ENDPOINT.value]+"/chat/completions", headers=headers, json=payload, verify=verify)

        response.raise_for_status()
        response_data = response.json()
        response_text = (response_data['choices'][0]['message']['content'])
        return response_text

        #############################################################
        #                                                           #
        #                   OpenAI API Style                        #
        #           Uncomment to use API Style Selector             #
        #                                                           #
        #############################################################
        
        # if app_settings.API_STYLE == "OpenAI":                    
        # elif app_settings.API_STYLE == "KoboldCpp":
        #     prompt = get_prompt(edited_text)

        #     verify = not app_settings.editable_settings["AI Server Self-Signed Certificates"]
        #     response = requests.post(app_settings.editable_settings[SettingsKeys.LLM_ENDPOINT.value] + "/api/v1/generate", json=prompt, verify=verify)

        #     if response.status_code == 200:
        #         results = response.json()['results']
        #         response_text = results[0]['text']
        #         response_text = response_text.replace("  ", " ").strip()
        #         return response_text

    except Exception as e:
        raise e

def send_text_to_localmodel(edited_text):  
    # Send prompt to local model and get response
    if ModelManager.local_model is None:
        ModelManager.setup_model(app_settings=app_settings, root=root)

        timer = 0
        while ModelManager.local_model is None and timer < 30:
            timer += 0.1
            time.sleep(0.1)
        

    return ModelManager.local_model.generate_response(
        edited_text,
        max_tokens=int(app_settings.editable_settings["max_length"]),
        temperature=float(app_settings.editable_settings["temperature"]),
        top_p=float(app_settings.editable_settings["top_p"]),
        repeat_penalty=float(app_settings.editable_settings["rep_pen"]),
    )

def screen_input_with_llm(conversation):
    """
    Send a conversation to a large language model (LLM) for prescreening.
    :param conversation: A string containing the conversation to be screened.
    :return: A boolean indicating whether the conversation is valid.
    """
    if app_settings.editable_settings[SettingsKeys.Enable_AI_Conversation_Validation.value]:
        # Define the chunk size (number of words per chunk)
        words_per_chunk = 60  # Adjust this value based on your results
        # Split the conversation into words
        words = conversation.split()
        # Split the words into chunks
        chunks = [' '.join(words[i:i + words_per_chunk]) for i in range(0, len(words), words_per_chunk)]
        print(f"Total chunks count: {len(chunks)}")
        # Process each chunk sequentially
        for chunk in chunks:                               
            if process_chunk(chunk):
                # If any chunk is valid, return True
                return True
        # If no chunk is valid, return False
        return False
    else:
        return True

def process_chunk(chunk):
    """
    Process a chunk of the conversation using the LLM.
    """
    prompt = (
        "Analyze the following conversation and determine if it is a valid doctor-patient conversation. "
        "A valid conversation involves a discussion between a healthcare provider and a patient about medical concerns, "
        "symptoms, diagnoses, treatments, or health management. It may include:\n"
        "- Descriptions of symptoms or health issues.\n"
        "- Discussions about medications, treatments, or follow-up plans.\n"
        "- Questions and answers related to the patient's health.\n"
        "- Casual or conversational tones, as long as the topic is medically relevant.\n\n"
        "If the conversation is unrelated to healthcare, lacks medical context, or appears to be non-medical, "
        "it is not a valid doctor-patient conversation.\n\n"
        "Return only one word: 'True' if the conversation is valid, or 'False' if it is not. "
        "Do not provide explanations, additional formatting, or any text other than 'True' or 'False'.\n\n"
        "Here is the conversation:\n"
    )
    # Send the prompt and chunk to the LLM for evaluation
    prescreen = send_text_to_chatgpt(f"{prompt}{chunk}")
    # Check if the response from the LLM is 'true' (case-insensitive)
    return prescreen.strip().lower() == "true"

def has_more_than_50_words(text: str) -> bool:
    if app_settings.editable_settings[SettingsKeys.Enable_Word_Count_Validation.value]:
        # Split the text into words using whitespace as the delimiter
        words = text.split()        
        # Print the number of words
        print(f"Number of words: {len(words)}")
        # Check if the number of words is greater than 50
        if len(words) > 50:
            # Perform AI-based prescreening
            screen_result = screen_input_with_llm(text)
            return screen_result
        else:
            return False    
    else:
        # Perform AI-based prescreening
        return screen_input_with_llm(text)

def display_screening_popup():
    """
    Display a popup window to inform the user of invalid input and offer options.

    :return: A boolean indicating the user's choice:
             - False if the user clicks 'Cancel'.
             - True if the user clicks 'Process Anyway!'.
    """
    # Create and display the popup window
    popup_result = PopupBox(
        parent=root,
        title="Invalid Input",
        message=(
            "Input has been flagged as invalid. Please ensure the input is a conversation with more than "
            "50 words between a doctor and a patient. Unexpected results may occur from the AI."
        ),
        button_text_1="Cancel",
        button_text_2="Process Anyway!"
    )

    # Return based on the button the user clicks
    if popup_result.response == "button_1":
        return False
    elif popup_result.response == "button_2":
        return True


def screen_input(user_message):
    """
    Screen the user's input message based on the application's settings.

    :param user_message: The message to be screened.
    :return: A boolean indicating whether the input is valid and accepted for further processing.
    """
    # Check if AI prescreening is enabled in the application settings
    if app_settings.editable_settings[SettingsKeys.USE_PRESCREEN_AI_INPUT.value]:        
        # Perform basic word count to ensure 50 words and AI Prescreen
        screen_result = has_more_than_50_words(user_message)

        # If the input fails prescreening, display a popup for the user
        if not screen_result:
            return display_screening_popup()
        else:
            return True
            
    #else return true always
    return True

def threaded_screen_input(user_message, screen_return):
    """
    Screen the user's input message based on the application's settings in a separate thread.

    :param user_message: The message to be screened.
    :param screen_return: A boolean variable to store the result of the screening.
    """
    input_return = screen_input(user_message)
    screen_return.set(input_return)

def send_text_to_chatgpt(edited_text): 
    if app_settings.editable_settings[SettingsKeys.LOCAL_LLM.value]:
        return send_text_to_localmodel(edited_text)
    else:
        return send_text_to_api(edited_text)

def generate_note(formatted_message):
            try:
                if use_aiscribe:
                    # If pre-processing is enabled
                    if app_settings.editable_settings["Use Pre-Processing"]:
                        #Generate Facts List
                        list_of_facts = send_text_to_chatgpt(f"{app_settings.editable_settings['Pre-Processing']} {formatted_message}")
                        
                        #Make a note from the facts
                        medical_note = send_text_to_chatgpt(f"{app_settings.AISCRIBE} {list_of_facts} {app_settings.AISCRIBE2}")

                        # If post-processing is enabled check the note over
                        if app_settings.editable_settings["Use Post-Processing"]:
                            post_processed_note = send_text_to_chatgpt(f"{app_settings.editable_settings['Post-Processing']}\nFacts:{list_of_facts}\nNotes:{medical_note}")
                            update_gui_with_response(post_processed_note)
                        else:
                            update_gui_with_response(medical_note)

                    else: # If pre-processing is not enabled thhen just generate the note
                        medical_note = send_text_to_chatgpt(f"{app_settings.AISCRIBE} {formatted_message} {app_settings.AISCRIBE2}")

                        if app_settings.editable_settings["Use Post-Processing"]:
                            post_processed_note = send_text_to_chatgpt(f"{app_settings.editable_settings['Post-Processing']}\nNotes:{medical_note}")
                            update_gui_with_response(post_processed_note)
                        else:
                            update_gui_with_response(medical_note)
                else: # do not generate note just send text directly to AI 
                    ai_response = send_text_to_chatgpt(formatted_message)
                    update_gui_with_response(ai_response)

                return True
            except Exception as e:
                #Logg
                #TODO: Implement proper logging to system event logger
                print(f"An error occurred: {e}")
                display_text(f"An error occurred: {e}")
                return False

def show_edit_transcription_popup(formatted_message):
    scrubber = scrubadub.Scrubber()

    scrubbed_message = scrubadub.clean(formatted_message)

    pattern = r'\b\d{10}\b'     # Any 10 digit number, looks like OHIP
    cleaned_message = re.sub(pattern,'{{OHIP}}',scrubbed_message)

    if (app_settings.editable_settings[SettingsKeys.LOCAL_LLM.value] or is_private_ip(app_settings.editable_settings[SettingsKeys.LLM_ENDPOINT.value])) and not app_settings.editable_settings["Show Scrub PHI"]:
        generate_note_thread(cleaned_message)
        return

    popup = tk.Toplevel(root)
    popup.title("Scrub PHI Prior to GPT")
    popup.iconbitmap(get_file_path('assets','logo.ico'))
    text_area = scrolledtext.ScrolledText(popup, height=20, width=80)
    text_area.pack(padx=10, pady=10)
    text_area.insert(tk.END, cleaned_message)

    def on_proceed():
        edited_text = text_area.get("1.0", tk.END).strip()
        popup.destroy()
        thread = threading.Thread(target=generate_note_thread, args=(edited_text,))
        thread.start()   

    proceed_button = tk.Button(popup, text="Proceed", command=on_proceed)
    proceed_button.pack(side=tk.RIGHT, padx=10, pady=10)

    def on_cancel():
        popup.destroy()
        stop_flashing()

    # Cancel button
    cancel_button = tk.Button(popup, text="Cancel", command=on_cancel)
    cancel_button.pack(side=tk.LEFT, padx=10, pady=10)


def generate_note_thread(text: str):
    """
    Generate a note from the given text and update the GUI with the response.

    :param text: The text to generate a note from.
    :type text: str
    """
    global GENERATION_THREAD_ID

    GENERATION_THREAD_ID = None

    def cancel_note_generation(thread_id, screen_thread):
        """Cancels any ongoing note generation.
        
        Sets the global flag to stop note generation operations.
        """
        global GENERATION_THREAD_ID

        try:
            if thread_id:
                kill_thread(thread_id)
            
            # check if screen thread is active before killing it
            if screen_thread and screen_thread.is_alive():
                kill_thread(screen_thread.ident)
        except Exception as e:
            # Log the error message
            # TODO implment system logger
            print(f"An error occurred: {e}")
        finally:
            GENERATION_THREAD_ID = None
            stop_flashing()

    # Track the screen input thread
    screen_thread = None
    # The return value from the screen input thread
    screen_return = tk.BooleanVar()

    loading_window = LoadingWindow(root, "Generating Note.", "Generating Note. Please wait.", on_cancel=lambda: (cancel_note_generation(GENERATION_THREAD_ID, screen_thread)))
    
    # screen input in its own thread so we can cancel it
    screen_thread = threading.Thread(target=threaded_screen_input, args=(text, screen_return))
    screen_thread.start()
    #wait for the thread to join/cancel so we can continue
    screen_thread.join()

    # Check if the screen input was canceled or force overridden by the user
    if screen_return.get() is False:
        loading_window.destroy()
        return

    thread = threading.Thread(target=generate_note, args=(text,))
    thread.start()
    GENERATION_THREAD_ID = thread.ident

    def check_thread_status(thread, loading_window):
        if thread.is_alive():
            root.after(500, lambda: check_thread_status(thread, loading_window))
        else:
            loading_window.destroy()
            stop_flashing()

    root.after(500, lambda: check_thread_status(thread, loading_window))

def upload_file():
    global uploaded_file_path
    file_path = filedialog.askopenfilename(filetypes=(("Audio files", "*.wav *.mp3 *.m4a"),))
    if file_path:
        uploaded_file_path = file_path
        threaded_send_audio_to_server()  # Add this line to process the file immediately
    start_flashing()


def start_flashing():
    global is_flashing
    is_flashing = True
    flash_circle()


def stop_flashing():
    global is_flashing
    is_flashing = False
    blinking_circle_canvas.itemconfig(circle, fill='white')  # Reset to default color


def flash_circle():
    if is_flashing:
        current_color = blinking_circle_canvas.itemcget(circle, 'fill')
        new_color = 'blue' if current_color != 'blue' else 'black'
        blinking_circle_canvas.itemconfig(circle, fill=new_color)
        root.after(1000, flash_circle)  # Adjust the flashing speed as needed


def send_and_flash():
    start_flashing()
    send_and_receive()


# Initialize variables to store window geometry for switching between views
last_full_position = None
last_minimal_position = None

def toggle_view():
    """
    Toggles the user interface between a full view and a minimal view.

    Full view includes all UI components, while minimal view limits the interface
    to essential controls, reducing screen space usage. The function also manages
    window properties, button states, and binds/unbinds hover events for transparency.
    """
    
    if current_view == "full":  # Transition to minimal view
        set_minimal_view()
    
    else:  # Transition back to full view
        set_full_view()

def set_full_view():
    """
    Configures the application to display the full view interface.

    Actions performed:
    - Reconfigure button dimensions and text.
    - Show all hidden UI components.
    - Reset window attributes such as size, transparency, and 'always on top' behavior.
    - Create the Docker status bar.
    - Restore the last known full view geometry if available.

    Global Variables:
    - current_view: Tracks the current interface state ('full' or 'minimal').
    - last_minimal_position: Saves the geometry of the window when switching from minimal view.
    """
    global current_view, last_minimal_position

    # Reset button sizes and placements for full view
    mic_button.config(width=11, height=2)
    pause_button.config(width=11, height=2)
    switch_view_button.config(width=11, height=2, text="Minimize View")

    # Show all UI components
    user_input.grid()
    send_button.grid()
    clear_button.grid()
    # toggle_button.grid()
    upload_button.grid()
    response_display.grid()
    history_frame.grid()
    mic_button.grid(row=1, column=1, pady=5, padx=0,sticky='nsew')
    pause_button.grid(row=1, column=2, pady=5, padx=0,sticky='nsew')
    switch_view_button.grid(row=1, column=6, pady=5, padx=0,sticky='nsew')
    blinking_circle_canvas.grid(row=1, column=7, padx=0,pady=5)
    footer_frame.grid()

    window.toggle_menu_bar(enable=True)

    # Reconfigure button styles and text
    mic_button.config(bg="red" if is_recording else DEFAULT_BUTTON_COLOUR,
                      text="Stop\nRecording" if is_recording else "Start\nRecording")
    pause_button.config(bg="red" if is_paused else DEFAULT_BUTTON_COLOUR,
                        text="Resume" if is_paused else "Pause")

    # Unbind transparency events and reset window properties
    root.unbind('<Enter>')
    root.unbind('<Leave>')
    root.attributes('-alpha', 1.0)
    root.attributes('-topmost', False)
    root.minsize(900, 400)
    current_view = "full"

    # add the minimal view geometry and remove the last full view geometry
    add_min_max(root)

    # create docker_status bar if enabled
    if app_settings.editable_settings["Use Docker Status Bar"]:
        window.create_docker_status_bar()

    if app_settings.editable_settings["Enable Scribe Template"]:
        window.destroy_scribe_template()
        window.create_scribe_template()

    # Save minimal view geometry and restore last full view geometry
    last_minimal_position = root.geometry()
    root.update_idletasks()
    if last_full_position:
        root.geometry(last_full_position)
    else:
        root.geometry("900x400")

    # Disable to make the window an app(show taskbar icon)
    # root.attributes('-toolwindow', False)

def set_minimal_view():

    """
    Configures the application to display the minimal view interface.

    Actions performed:
    - Reconfigure button dimensions and text.
    - Hide non-essential UI components.
    - Bind transparency hover events for better focus.
    - Adjust window attributes such as size, transparency, and 'always on top' behavior.
    - Destroy and optionally recreate specific components like the Scribe template.

    Global Variables:
    - current_view: Tracks the current interface state ('full' or 'minimal').
    - last_full_position: Saves the geometry of the window when switching from full view.
    """
    global current_view, last_full_position

    # Remove all non-essential UI components
    user_input.grid_remove()
    send_button.grid_remove()
    clear_button.grid_remove()
    # toggle_button.grid_remove()
    upload_button.grid_remove()
    response_display.grid_remove()
    history_frame.grid_remove()
    blinking_circle_canvas.grid_remove()
    footer_frame.grid_remove()
    # Configure minimal view button sizes and placements
    mic_button.config(width=2, height=1)
    pause_button.config(width=2, height=1)
    switch_view_button.config(width=2, height=1)

    mic_button.grid(row=0, column=0, pady=2, padx=2)
    pause_button.grid(row=0, column=1, pady=2, padx=2)
    switch_view_button.grid(row=0, column=2, pady=2, padx=2)

    # Update button text based on recording and pause states
    mic_button.config(text="⏹️" if is_recording else "🎤")
    pause_button.config(text="▶️" if is_paused else "⏸️")
    switch_view_button.config(text="⬆️")  # Minimal view indicator

    blinking_circle_canvas.grid(row=0, column=3, pady=2, padx=2)

    window.toggle_menu_bar(enable=False)

    # Update window properties for minimal view
    root.attributes('-topmost', True)
    root.minsize(125, 50)  # Smaller minimum size for minimal view
    current_view = "minimal"

    if root.wm_state() == 'zoomed':  # Check if window is maximized
        root.wm_state('normal')       # Restore the window

    # Set hover transparency events
    def on_enter(e):
        if e.widget == root:  # Ensure the event is from the root window
            root.attributes('-alpha', 1.0)

    def on_leave(e):
        if e.widget == root:  # Ensure the event is from the root window
            root.attributes('-alpha', 0.70)

    root.bind('<Enter>', on_enter)
    root.bind('<Leave>', on_leave)

    # Destroy and re-create components as needed
    window.destroy_docker_status_bar()
    if app_settings.editable_settings["Enable Scribe Template"]:
        window.destroy_scribe_template()
        window.create_scribe_template(row=1, column=0, columnspan=3, pady=5)

    # Remove the minimal view geometry and save the current full view geometry
    remove_min_max(root)

    # Save full view geometry and restore last minimal view geometry
    last_full_position = root.geometry()
    if last_minimal_position:
        root.geometry(last_minimal_position)
    else:
        root.geometry("125x50")  # Set the window size to the minimal view size

def copy_text(widget):
    """
    Copy text content from a tkinter widget to the system clipboard.

    Args:
        widget: A tkinter Text widget containing the text to be copied.
    """
    text = widget.get("1.0", tk.END)
    pyperclip.copy(text)

def add_placeholder(event, text_widget, placeholder_text="Text box"):
    """
    Add placeholder text to a tkinter Text widget when it's empty.

    Args:
        event: The event that triggered this function.
        text_widget: The tkinter Text widget to add placeholder text to.
        placeholder_text (str, optional): The placeholder text to display. Defaults to "Text box".
    """
    if text_widget.get("1.0", "end-1c") == "":
        text_widget.insert("1.0", placeholder_text)
        text_widget.config(fg='grey')

def remove_placeholder(event, text_widget, placeholder_text="Text box"):
    """
    Remove placeholder text from a tkinter Text widget when it gains focus.

    Args:
        event: The event that triggered this function.
        text_widget: The tkinter Text widget to remove placeholder text from.
        placeholder_text (str, optional): The placeholder text to remove. Defaults to "Text box".
    """
    if text_widget.get("1.0", "end-1c") == placeholder_text:
        text_widget.delete("1.0", "end")
        text_widget.config(fg='black')

def load_stt_model(event=None):
    """
    Initialize speech-to-text model loading in a separate thread.

    Args:
        event: Optional event parameter for binding to tkinter events.
    """
    thread = threading.Thread(target=_load_stt_model_thread)
    thread.start()
    return thread

def _load_stt_model_thread():
    """
    Internal function to load the Whisper speech-to-text model.
    
    Creates a loading window and handles the initialization of the WhisperModel
    with configured settings. Updates the global stt_local_model variable.
    
    Raises:
        Exception: Any error that occurs during model loading is caught, logged,
                  and displayed to the user via a message box.
    """
    with stt_model_loading_thread_lock:
        global stt_local_model

        def on_cancel_whisper_load():
            cancel_await_thread.set()

        model_name = app_settings.editable_settings[SettingsKeys.WHISPER_MODEL.value].strip()
<<<<<<< HEAD
        stt_loading_window = LoadingWindow(root, title="Speech to Text", initial_text="Loading Speech to Text medium model. Please wait.", 
                            note_text="Note: If this is the first time loading the model, it will be actively downloading and may take some time.\n We appreciate your patience!")
=======
        stt_loading_window = LoadingWindow(root, "Speech to Text", f"Loading Speech to Text {model_name} model. Please wait.", on_cancel=on_cancel_whisper_load)
        window.disable_settings_menu()
>>>>>>> 744f39c7
        print(f"Loading STT model: {model_name}")

        try:
            unload_stt_model()
            device_type = get_selected_whisper_architecture()
            set_cuda_paths()

            compute_type = app_settings.editable_settings[SettingsKeys.WHISPER_COMPUTE_TYPE.value]
            # Change the  compute type automatically if using a gpu one.
            if device_type == Architectures.CPU.architecture_value and compute_type == "float16":
                compute_type = "int8"


            stt_local_model = WhisperModel(
                model_name,
                device=device_type,
                cpu_threads=int(app_settings.editable_settings[SettingsKeys.WHISPER_CPU_COUNT.value]),
                compute_type=compute_type
            )

            print("STT model loaded successfully.")
        except Exception as e:
            print(f"An error occurred while loading STT {type(e).__name__}: {e}")
            stt_local_model = None
            messagebox.showerror("Error", f"An error occurred while loading Speech to Text {type(e).__name__}: {e}")
        finally:
            window.enable_settings_menu()
            stt_loading_window.destroy()
            print("Closing STT loading window.")

def unload_stt_model():
    """
    Unload the speech-to-text model from memory.
    
    Cleans up the global stt_local_model instance and performs garbage collection
    to free up system resources.
    """
    global stt_local_model
    if stt_local_model is not None:
        print("Unloading STT model from device.")
        # no risk of temporary "stt_local_model in globals() is False" with same gc effect
        stt_local_model = None
        gc.collect()
        print("STT model unloaded successfully.")
    else:
        print("STT model is already unloaded.")

def get_selected_whisper_architecture():
    """
    Determine the appropriate device architecture for the Whisper model.
    
    Returns:
        str: The architecture value (CPU or CUDA) based on user settings.
    """
    device_type = Architectures.CPU.architecture_value
    if app_settings.editable_settings[SettingsKeys.WHISPER_ARCHITECTURE.value] == Architectures.CUDA.label:
        device_type = Architectures.CUDA.architecture_value

    return device_type

def faster_whisper_transcribe(audio):
    """
    Transcribe audio using the Faster Whisper model.
    
    Args:
        audio: Audio data to transcribe.
    
    Returns:
        str: Transcribed text or error message if transcription fails.
        
    Raises:
        Exception: Any error during transcription is caught and returned as an error message.
    """
    try:
        if stt_local_model is None:
            load_stt_model()
            raise TranscribeError("Speech2Text model not loaded. Please try again once loaded.")

        # Validate beam_size
        try:
            beam_size = int(app_settings.editable_settings[SettingsKeys.WHISPER_BEAM_SIZE.value])
            if beam_size <= 0:
                raise ValueError(f"{SettingsKeys.WHISPER_BEAM_SIZE.value} must be greater than 0 in advanced settings")
        except (ValueError, TypeError) as e:
            return f"Invalid {SettingsKeys.WHISPER_BEAM_SIZE.value} parameter. Please go into the advanced settings and ensure you have a integer greater than 0: {str(e)}"

        additional_kwargs = {}
        if app_settings.editable_settings[SettingsKeys.USE_TRANSLATE_TASK.value]:
            additional_kwargs['task'] = 'translate'

        # Validate vad_filter
        vad_filter = bool(app_settings.editable_settings[SettingsKeys.WHISPER_VAD_FILTER.value])

        segments, info = stt_local_model.transcribe(
            audio,
            beam_size=beam_size,
            vad_filter=vad_filter,
            **additional_kwargs
        )

        return "".join(f"{segment.text} " for segment in segments)
    except Exception as e:
        error_message = f"Transcription failed: {str(e)}"
        print(f"Error during transcription: {str(e)}")
        raise TranscribeError(error_message) from e

def set_cuda_paths():
    """
    Configure CUDA-related environment variables and paths.
    
    Sets up the necessary environment variables for CUDA execution when CUDA
    architecture is selected. Updates CUDA_PATH, CUDA_PATH_V12_4, and PATH
    environment variables with the appropriate NVIDIA driver paths.
    """
    if (get_selected_whisper_architecture() != Architectures.CUDA.architecture_value) or (app_settings.editable_settings[SettingsKeys.LLM_ARCHITECTURE.value] != Architectures.CUDA.label):
        return

    nvidia_base_path = Path(get_file_path('nvidia-drivers'))
    
    cuda_path = nvidia_base_path / 'cuda_runtime' / 'bin'
    cublas_path = nvidia_base_path / 'cublas' / 'bin'
    cudnn_path = nvidia_base_path / 'cudnn' / 'bin'
    
    paths_to_add = [str(cuda_path), str(cublas_path), str(cudnn_path)]
    env_vars = ['CUDA_PATH', 'CUDA_PATH_V12_4', 'PATH']

    for env_var in env_vars:
        current_value = os.environ.get(env_var, '')
        new_value = os.pathsep.join(paths_to_add + ([current_value] if current_value else []))
        os.environ[env_var] = new_value

# Configure grid weights for scalability
root.grid_columnconfigure(0, weight=1, minsize= 10)
root.grid_columnconfigure(1, weight=1)
root.grid_columnconfigure(2, weight=1)
root.grid_columnconfigure(3, weight=1)
root.grid_columnconfigure(4, weight=1)
root.grid_columnconfigure(5, weight=1)
root.grid_columnconfigure(6, weight=1)
root.grid_columnconfigure(7, weight=1)
root.grid_columnconfigure(8, weight=1)
root.grid_columnconfigure(9, weight=1)
root.grid_columnconfigure(10, weight=1)
root.grid_columnconfigure(11, weight=1, minsize=10)
root.grid_rowconfigure(0, weight=1)
root.grid_rowconfigure(1, weight=0)
root.grid_rowconfigure(2, weight=1)
root.grid_rowconfigure(3, weight=0)
root.grid_rowconfigure(4, weight=0)


window.load_main_window()

user_input = CustomTextBox(root, height=12)
user_input.grid(row=0, column=1, columnspan=8, padx=5, pady=15, sticky='nsew')


# Insert placeholder text
user_input.scrolled_text.insert("1.0", "Transcript of Conversation")
user_input.scrolled_text.config(fg='grey')

# Bind events to remove or add the placeholder with arguments
user_input.scrolled_text.bind("<FocusIn>", lambda event: remove_placeholder(event, user_input.scrolled_text, "Transcript of Conversation"))
user_input.scrolled_text.bind("<FocusOut>", lambda event: add_placeholder(event, user_input.scrolled_text, "Transcript of Conversation"))

mic_button = tk.Button(root, text="Start\nRecording", command=lambda: (threaded_toggle_recording()), height=2, width=11)
mic_button.grid(row=1, column=1, pady=5, sticky='nsew')

send_button = tk.Button(root, text="Generate Note", command=send_and_flash, height=2, width=11)
send_button.grid(row=1, column=3, pady=5, sticky='nsew')

pause_button = tk.Button(root, text="Pause", command=toggle_pause, height=2, width=11)
pause_button.grid(row=1, column=2, pady=5, sticky='nsew')

clear_button = tk.Button(root, text="Clear", command=clear_application_press, height=2, width=11)
clear_button.grid(row=1, column=4, pady=5, sticky='nsew')

#hidding the AI Scribe button
# toggle_button = tk.Button(root, text="AI Scribe\nON", command=toggle_aiscribe, height=2, width=11)
# toggle_button.grid(row=1, column=5, pady=5, sticky='nsew')

upload_button = tk.Button(root, text="Upload Audio\nFor Transcription", command=upload_file, height=2, width=11)
upload_button.grid(row=1, column=5, pady=5, sticky='nsew')

switch_view_button = tk.Button(root, text="Minimize View", command=toggle_view, height=2, width=11)
switch_view_button.grid(row=1, column=6, pady=5, sticky='nsew')

blinking_circle_canvas = tk.Canvas(root, width=20, height=20)
blinking_circle_canvas.grid(row=1, column=7, pady=5)
circle = blinking_circle_canvas.create_oval(5, 5, 15, 15, fill='white')

response_display = CustomTextBox(root, height=13, state="disabled")
response_display.grid(row=2, column=1, columnspan=8, padx=5, pady=15, sticky='nsew')

# Insert placeholder text
response_display.scrolled_text.configure(state='normal')
response_display.scrolled_text.insert("1.0", "Medical Note")
response_display.scrolled_text.config(fg='grey')
response_display.scrolled_text.configure(state='disabled')

if app_settings.editable_settings["Enable Scribe Template"]:
    window.create_scribe_template()

# Create a frame to hold both timestamp listbox and mic test
history_frame = ttk.Frame(root)
history_frame.grid(row=0, column=9, columnspan=2, rowspan=6, padx=5, pady=10, sticky='nsew')

# Configure the frame's grid
history_frame.grid_columnconfigure(0, weight=1)
history_frame.grid_rowconfigure(0, weight=4)  # Timestamp takes more space
history_frame.grid_rowconfigure(1, weight=1)
history_frame.grid_rowconfigure(2, weight=1)  # Mic test takes less space
history_frame.grid_rowconfigure(3, weight=1)

system_font = tk.font.nametofont("TkDefaultFont")
base_size = system_font.cget("size")
scaled_size = int(base_size * 0.9)  # 90% of system font size
# Add warning label
warning_label = tk.Label(history_frame,
                         text="Temporary Note History will be cleared when app closes",
                         # fg="red",
                         # wraplength=200,
                         justify="left",
                         font=tk.font.Font(size=scaled_size),
                         )
warning_label.grid(row=3, column=0, sticky='ew', pady=(0,5))


# Add the timestamp listbox
timestamp_listbox = TimestampListbox(history_frame, height=30, exportselection=False, response_history=response_history)
timestamp_listbox.grid(row=0, column=0, rowspan=3,sticky='nsew')
timestamp_listbox.bind('<<ListboxSelect>>', show_response)
timestamp_listbox.insert(tk.END, "Temporary Note History")
timestamp_listbox.config(fg='grey')


# Add microphone test frame
mic_test = MicrophoneTestFrame(parent=history_frame, p=p, app_settings=app_settings, root=root)
mic_test.frame.grid(row=4, column=0, pady=10, sticky='nsew')  # Use grid to place the frame

# Add a footer frame at the bottom of the window
footer_frame = tk.Frame(root, bg="lightgray", height=30)
footer_frame.grid(row=100, column=0, columnspan=100, sticky="ew")  # Use grid instead of pack

# Add "Version 2" label in the center of the footer
version = get_application_version()
version_label = tk.Label(footer_frame, text=f"FreeScribe Client {version}",bg="lightgray",fg="black").pack(side="left", expand=True, padx=2, pady=5)

window.update_aiscribe_texts(None)
# Bind Alt+P to send_and_receive function
root.bind('<Alt-p>', lambda event: pause_button.invoke())

# Bind Alt+R to toggle_recording function
root.bind('<Alt-r>', lambda event: mic_button.invoke())

#set min size
root.minsize(900, 400)

if (app_settings.editable_settings['Show Welcome Message']):
    window.show_welcome_message()

#Wait for the UI root to be intialized then load the model. If using local llm.
if app_settings.editable_settings[SettingsKeys.LOCAL_LLM.value]:
    def on_cancel_llm_load():
        cancel_await_thread.set()
    root.after(100, lambda:(ModelManager.setup_model(app_settings=app_settings, root=root, on_cancel=on_cancel_llm_load)))

if app_settings.editable_settings[SettingsKeys.LOCAL_WHISPER.value]:
    # Inform the user that Local Whisper is being used for transcription
    print("Using Local Whisper for transcription.")
    root.after(100, lambda: (load_stt_model()))

# wait for both whisper and llm to be loaded before unlocking the settings button
def await_models(timeout_length=60):
    """
    Waits until the necessary models (Whisper and LLM) are fully loaded.

    The function checks if local models are enabled based on application settings. 
    If a remote model is used, the corresponding flag is set to True immediately, 
    bypassing the wait. Otherwise, the function enters a loop that periodically 
    checks for model readiness and prints status updates until both models are loaded.

    :return: None
    """
    #if we cancel this thread then break out of the loop
    if cancel_await_thread.is_set():
        print("*** Model loading cancelled. Enabling settings bar.")
        #reset the flag
        cancel_await_thread.clear()
        #reset the settings bar
        window.enable_settings_menu()
        #return so the .after() doesnt get called.
        return

    # if we are using remote whisper then we can assume it is loaded and dont wait
    whisper_loaded = (not app_settings.editable_settings[SettingsKeys.LOCAL_WHISPER.value] or stt_local_model)
    
    # if we are not using local llm then we can assume it is loaded and dont wait
    llm_loaded = (not app_settings.editable_settings[SettingsKeys.LOCAL_LLM.value] or ModelManager.local_model)
 
    # wait for both models to be loaded
    if not whisper_loaded or not llm_loaded:
        print("Waiting for models to load...")

        # override the lock in case something else tried to edit
        window.disable_settings_menu()

        root.after(100, await_models)
    else:
        print("*** Models loaded successfully on startup.")
        window.enable_settings_menu()

root.after(100, await_models)

root.bind("<<LoadSttModel>>", load_stt_model)

root.mainloop()

p.terminate()<|MERGE_RESOLUTION|>--- conflicted
+++ resolved
@@ -1704,13 +1704,9 @@
             cancel_await_thread.set()
 
         model_name = app_settings.editable_settings[SettingsKeys.WHISPER_MODEL.value].strip()
-<<<<<<< HEAD
         stt_loading_window = LoadingWindow(root, title="Speech to Text", initial_text="Loading Speech to Text medium model. Please wait.", 
-                            note_text="Note: If this is the first time loading the model, it will be actively downloading and may take some time.\n We appreciate your patience!")
-=======
-        stt_loading_window = LoadingWindow(root, "Speech to Text", f"Loading Speech to Text {model_name} model. Please wait.", on_cancel=on_cancel_whisper_load)
+                            note_text="Note: If this is the first time loading the model, it will be actively downloading and may take some time.\n We appreciate your patience!",on_cancel=on_cancel_whisper_load)
         window.disable_settings_menu()
->>>>>>> 744f39c7
         print(f"Loading STT model: {model_name}")
 
         try:
