"""
This software is released under the AGPL-3.0 license
Copyright (c) 2023-2024 Braedon Hendy

Further updates and packaging added in 2024 through the ClinicianFOCUS initiative,
a collaboration with Dr. Braedon Hendy and Conestoga College Institute of Applied
Learning and Technology as part of the CNERG+ applied research project,
Unburdening Primary Healthcare: An Open-Source AI Clinician Partner Platform".
Prof. Michael Yingbull (PI), Dr. Braedon Hendy (Partner),
and Research Students - Software Developer Alex Simko, Pemba Sherpa (F24), and Naitik Patel.

"""

import ctypes
import io
import sys
import gc
import os
import logging
from pathlib import Path
import wave
import threading
import json
import datetime
import re
import time
import queue
import atexit
import torch
import pyaudio
import requests
import pyperclip
import speech_recognition as sr  # python package is named speechrecognition
import scrubadub
import numpy as np
import tkinter as tk
import math
import traceback
from tkinter import ttk, filedialog
import tkinter.messagebox as messagebox
import librosa
from faster_whisper import WhisperModel
from UI.MainWindowUI import MainWindowUI
from UI.SettingsWindow import SettingsWindow
from UI.SettingsConstant import SettingsKeys, Architectures
from UI.Widgets.CustomTextBox import CustomTextBox
from UI.LoadingWindow import LoadingWindow
from UI.ImageWindow import ImageWindow
from Model import ModelManager
from utils.ip_utils import is_private_ip
from utils.file_utils import get_file_path, get_resource_path
from utils.OneInstance import OneInstance
from utils.utils import get_application_version
import utils.AESCryptoUtils as AESCryptoUtils
import utils.audio
import utils.AESCryptoUtils as AESCryptoUtils
import utils.system
from UI.Widgets.MicrophoneTestFrame import MicrophoneTestFrame
from utils.windows_utils import remove_min_max, add_min_max
from WhisperModel import TranscribeError
from UI.Widgets.PopupBox import PopupBox
from UI.Widgets.TimestampListbox import TimestampListbox
from UI.RecordingsManager import RecordingsManager
from UI.ScrubWindow import ScrubWindow
from utils.log_config import logger
from Model import ModelStatus
from services.whisper_hallucination_cleaner import hallucination_cleaner
from utils.whisper.WhisperModel import load_stt_model, faster_whisper_transcribe, is_whisper_valid, is_whisper_lock, load_model_with_loading_screen, unload_stt_model, get_model_from_settings
from services.factual_consistency import find_factual_inconsistency
import utils.arg_parser
from services.whisper_hallucination_cleaner import hallucination_cleaner, load_hallucination_cleaner_model
from utils.log_config import logger

# parse command line arguments
utils.arg_parser.parse_args()

APP_NAME = 'AI Medical Scribe'  # Application name
if utils.system.is_windows():
    APP_TASK_MANAGER_NAME = 'freescribe-client.exe'
else:
    APP_TASK_MANAGER_NAME = 'FreeScribe'

logger.info(f"{APP_NAME=} {APP_TASK_MANAGER_NAME=} {get_application_version()=}")

# check if another instance of the application is already running.
# if false, create a new instance of the application
# if true, exit the current instance
app_manager = OneInstance(APP_NAME, APP_TASK_MANAGER_NAME)

if app_manager.is_running():
    # Another instance is running
    sys.exit(1)
else:
    # No other instance is running, or we successfully terminated the other instance
    root = tk.Tk()
    root.title(APP_NAME)

if utils.system.is_macos():
    utils.system.install_macos_ssl_certificates()


def delete_temp_file(filename):
    """
    Deletes a temporary file if it exists.

    Args:
        filename (str): The name of the file to delete.
    """
    file_path = get_resource_path(filename)
    if os.path.exists(file_path):
        try:
            logger.info(f"Deleting temporary file: {filename}")
            os.remove(file_path)
        except OSError as e:
<<<<<<< HEAD
            logger.exception(f"Error deleting temporary file {filename}: {e}")
=======
            logger.error(f"Error deleting temporary file {filename}: {e}")

>>>>>>> 777c0cd2

def on_closing():
    delete_temp_file('recording.wav')
    delete_temp_file('realtime.wav')
    app_manager.cleanup()

# Register the cleanup function to be called on exit
atexit.register(on_closing)

def update_store_notes_locally_ui(event=None):
        global warning_label        
        """
        Updates the UI components based on the 'Store Notes Locally' setting.
        """
        if app_settings.editable_settings[SettingsKeys.STORE_NOTES_LOCALLY.value]:
            # Loads all existing notes
            load_notes_history()
            warning_label.grid_remove()
        else:
            # Clear all existing notes
            warning_label.grid(row=3, column=0, sticky='ew', pady=(0,5))
            clear_all_notes()

def load_notes_history():
    """
    Loads the temporary notes from a local .txt file containing encrypted JSON data and populates the response_history list.
    """
    notes_file_path = get_resource_path('notes_history.txt')
    try:
        with open(notes_file_path, 'r') as file:
            encrypted_data = file.read()
        
        # Decrypt the JSON data
        json_data = AESCryptoUtils.AESCryptoUtilsClass.decrypt(encrypted_data)

        notes_data = json.loads(json_data)
        for entry in notes_data:
            timestamp = entry["timestamp"]
            user_message = entry["user_message"]
            response_text = entry["response_text"]
            response_history.append((timestamp, user_message, response_text))
        populate_ui_with_notes()
        logger.info(f"Temporary notes loaded from {notes_file_path}")
    except FileNotFoundError:
        logger.info(f"No temporary notes file found at {notes_file_path}")
    except Exception as e:
        logger.exception(f"Error loading temporary notes: {e}")

def populate_ui_with_notes():
    """
    Populates the UI components with the data from response_history.
    """
    def action():
        global IS_FIRST_LOG
        IS_FIRST_LOG = False
        
        timestamp_listbox.delete(0, tk.END)
        for time, user_msg, response in response_history:
            timestamp_listbox.insert(tk.END, time)

    root.after(0, action)

def clear_all_notes():
    """
    Clears all temporary notes from the UI and the .txt file.
    """
    global response_history
    response_history = []  # Clear the response history list

    clear_notes_ui_element()  # Clear the UI elements

    # Clear the contents of the .txt file
    notes_file_path = get_resource_path('notes_history.txt')
    try:
        with open(notes_file_path, 'w') as file:
            file.write("")  # Write an empty string to clear the file
        logger.info(f"Temporary notes file cleared: {notes_file_path}")
    except Exception as e:
        logger.exception(f"Error clearing temporary notes file: {e}")

def clear_notes_ui_element():
    """Clears the UI elements displaying the notes."""
    # Clear the timestamp listbox
    def action():
        timestamp_listbox.delete(0, tk.END)

        # Clear the response display
        response_display.scrolled_text.configure(state='normal')
        response_display.scrolled_text.delete("1.0", tk.END)
        response_display.scrolled_text.insert(tk.END, "Medical Note")
        response_display.scrolled_text.config(fg='grey')
        response_display.scrolled_text.configure(state='disabled') 

    root.after(0, action)

def safe_set_button_config(button, **kwargs):
    """
    Safely sets configuration options for a button in the UI.

    Args:
        button (tk.Button): The button to update.
        **kwargs: Arbitrary keyword arguments for button configuration options (e.g., text, state, etc.).
    """
    def update_text(button, **kwargs):
        if button.winfo_exists():
            button.config(**kwargs)
        else:
            logger.warning("Button does not exist, cannot set text.")
    root.after(0, lambda: update_text(button, **kwargs))

def safe_set_transcription_box(text, callback=None):
    """
    Safely sets the text of the transcription box in the UI.

    Args:
        text (str): The text to set on the transcription box.
        callback (callable, optional): Function to call after text is updated.
    """
    def update_text():
        if user_input.scrolled_text.winfo_exists():
            user_input.scrolled_text.configure(state='normal')
            user_input.scrolled_text.delete("1.0", tk.END)
            user_input.scrolled_text.insert(tk.END, text)
            user_input.scrolled_text.configure(state='disabled')
            if callback:
                callback()
        else:
            logger.warning("Transcription box does not exist, cannot set text.")
    root.after(0, update_text)

def safe_set_note_box(text):
    """
    Safely sets the text of the note box in the UI.

    Args:
        text (str): The text to set on the note box.
    """
    def update_text():
        if response_display.scrolled_text.winfo_exists():
            response_display.scrolled_text.configure(state='normal')
            response_display.scrolled_text.delete("1.0", tk.END)
            response_display.scrolled_text.insert(tk.END, text)
            response_display.scrolled_text.config(fg='black')
            response_display.scrolled_text.configure(state='disabled')
        else:
            logger.warning("Note box does not exist, cannot set text.")
    root.after(0, update_text)

# This runs before on_closing, if not confirmed, nothing should be changed
def confirm_exit_and_destroy():
    """Show confirmation dialog before exiting the application.

    Displays a warning message about temporary note history being cleared on exit.
    If the user confirms, triggers the window close event. If canceled, the application
    remains open.

    .. note::
        This function is bound to the window's close button (WM_DELETE_WINDOW protocol).

    .. warning::
        All temporary note history will be permanently cleared when the application closes.

    :returns: None
    :rtype: None
    """
    if messagebox.askokcancel(
            "Confirm Exit",
            "Warning: Temporary Note History will be cleared when app closes.\n\n"
            "Please make sure you have copied your important notes elsewhere "
            "before closing.\n\n"
            "Do you still want to exit?"
    ):
        root.destroy()


# remind user notes will be gone after exiting
root.protocol("WM_DELETE_WINDOW", confirm_exit_and_destroy)

# settings logic
app_settings = SettingsWindow()

if app_settings.editable_settings[SettingsKeys.ENABLE_FILE_LOGGER.value]:
    utils.log_config.add_file_handler(utils.log_config.logger, format=utils.log_config.AESEncryptedFormatter())

#  create our ui elements and settings config
window = MainWindowUI(root, app_settings)

app_settings.set_main_window(window)

if app_settings.editable_settings["Use Docker Status Bar"]:
    window.create_docker_status_bar()

NOTE_CREATION = "Note Creation...Please Wait"

user_message = []
response_history = []
current_view = "full"
username = "user"
botname = "Assistant"
num_lines_to_keep = 20
uploaded_file_path = None
is_recording = False
recording_thread = None
is_realtimeactive = False
audio_data = []
frames = []
is_paused = False
is_flashing = False
use_aiscribe = True
is_gpt_button_active = False
p = pyaudio.PyAudio()
audio_queue = queue.Queue()
CHUNK = 512
FORMAT = pyaudio.paInt16
CHANNELS = 1
RATE = 16000
silent_warning_duration = 0

# Application flags
is_audio_processing_realtime_canceled = threading.Event()
is_audio_processing_whole_canceled = threading.Event()
cancel_await_thread = threading.Event()


# Constants
if utils.system.is_linux():
    DEFAULT_BUTTON_COLOUR = "grey85"
else:
    DEFAULT_BUTTON_COLOUR = "SystemButtonFace"

# Thread tracking variables
REALTIME_TRANSCRIBE_THREAD_ID = None
GENERATION_THREAD_ID = None


def get_prompt(formatted_message):

    sampler_order = app_settings.editable_settings["sampler_order"]
    if isinstance(sampler_order, str):
        sampler_order = json.loads(sampler_order)
    return {
        "prompt": f"{formatted_message}\n",
        "use_story": app_settings.editable_settings["use_story"],
        "use_memory": app_settings.editable_settings["use_memory"],
        "use_authors_note": app_settings.editable_settings["use_authors_note"],
        "use_world_info": app_settings.editable_settings["use_world_info"],
        "max_context_length": int(app_settings.editable_settings["max_context_length"]),
        "max_length": int(app_settings.editable_settings["max_length"]),
        "rep_pen": float(app_settings.editable_settings["rep_pen"]),
        "rep_pen_range": int(app_settings.editable_settings["rep_pen_range"]),
        "rep_pen_slope": float(app_settings.editable_settings["rep_pen_slope"]),
        "temperature": float(app_settings.editable_settings["temperature"]),
        "tfs": float(app_settings.editable_settings["tfs"]),
        "top_a": float(app_settings.editable_settings["top_a"]),
        "top_k": int(app_settings.editable_settings["top_k"]),
        "top_p": float(app_settings.editable_settings["top_p"]),
        "typical": float(app_settings.editable_settings["typical"]),
        "sampler_order": sampler_order,
        "singleline": app_settings.editable_settings["singleline"],
        "frmttriminc": app_settings.editable_settings["frmttriminc"],
        "frmtrmblln": app_settings.editable_settings["frmtrmblln"]
    }


def threaded_check_stt_model():
    """
    Starts a new thread to check the status of the speech-to-text (STT) model loading process.

    A separate thread is spawned to run the `double_check_stt_model_loading` function,
    which monitors the loading of the STT model. The function waits for the task to be completed and
    handles cancellation if requested.
    """
    # Create a Boolean variable to track if the task is done/canceled
    task_done_var = tk.BooleanVar(value=False)
    task_cancel_var = tk.BooleanVar(value=False)

    # Start a new thread to run the double_check_stt_model_loading function
    stt_thread = threading.Thread(target=double_check_stt_model_loading, args=(task_done_var, task_cancel_var))
    stt_thread.start()

    # Wait for the task_done_var to be set to True (indicating task completion)
    root.wait_variable(task_done_var)

    # Check if the task was canceled via task_cancel_var
    if task_cancel_var.get():
        logger.debug("double checking canceled")
        return False
    return True


def threaded_toggle_recording(button):
    # quick fix: prevents the button being clicked repeatedly in short time, avoid UI freeze
    button.config(state="disabled")
    root.after(1000, lambda: button.config(state="normal"))

    ready_flag = threaded_check_stt_model()
    # there is no point start recording if we are using local STT model and it's not ready
    # if user chooses to cancel the double check process, we need to return and not start recording
    if not ready_flag:
        return
    thread = threading.Thread(target=toggle_recording)
    thread.start()


def double_check_stt_model_loading(task_done_var, task_cancel_var):
    logger.info(f"*** Double Checking STT model - Model Current Status: {is_whisper_valid()}")
    stt_loading_window = None
    try:
        if is_recording:
            logger.info("*** Recording in progress, skipping double check")
            return
        if not app_settings.editable_settings[SettingsKeys.LOCAL_WHISPER.value]:
            logger.info("*** Local Whisper is disabled, skipping double check")
            return
        if is_whisper_valid():
            logger.info("*** STT model already loaded, skipping double check")
            return
        # if using local whisper and model is not loaded, when starting recording
        if is_whisper_lock():
            model_name = app_settings.editable_settings[SettingsKeys.WHISPER_MODEL.value].strip()
            stt_loading_window = LoadingWindow(root, "Loading Speech to Text model",
                                               f"Loading {model_name} model. Please wait.",
                                               on_cancel=lambda: task_cancel_var.set(True))
            timeout = 300
            time_start = time.monotonic()
            # wait until the other loading thread is done
            while True:
                time.sleep(0.1)
                if task_cancel_var.get():
                    # user cancel
                    logger.debug(f"user canceled after {time.monotonic() - time_start} seconds")
                    return
                if time.monotonic() - time_start > timeout:
                    messagebox.showerror("Error",
                                         f"Timed out while loading local Speech to Text model after {timeout} seconds.")
                    task_cancel_var.set(True)
                    return
                if not is_whisper_lock():
                    break
            stt_loading_window.destroy()
            stt_loading_window = None
        # double check
        if is_whisper_valid():
            # mandatory loading, synchronous
            t = load_model_with_loading_screen(root=root, app_settings=app_settings)
            t.join()

    except Exception as e:
        logger.exception(str(e))
        messagebox.showerror("Error",
                             f"An error occurred while loading Speech to Text model synchronously {type(e).__name__}: {e}")
    finally:
        logger.info(f"*** Double Checking STT model Complete - Model Current Status: {is_whisper_valid()}")
        if stt_loading_window:
            stt_loading_window.destroy()
        task_done_var.set(True)


def threaded_realtime_text():
    thread = threading.Thread(target=realtime_text)
    thread.start()
    return thread


def threaded_handle_message(formatted_message):
    thread = threading.Thread(target=show_edit_transcription_popup, args=(formatted_message,))
    thread.start()
    return thread


def threaded_send_audio_to_server():
    thread = threading.Thread(target=send_audio_to_server)
    thread.start()
    return thread


def toggle_pause():
    def action():
        global is_paused
        is_paused = not is_paused

        if is_paused:
            if current_view == "full":
                pause_button.config(text="Resume", bg="red")
            elif current_view == "minimal":
                pause_button.config(text="▶️", bg="red")
        else:
            if current_view == "full":
                pause_button.config(text="Pause", bg=DEFAULT_BUTTON_COLOUR)
            elif current_view == "minimal":
                pause_button.config(text="⏸️", bg=DEFAULT_BUTTON_COLOUR)

<<<<<<< HEAD
    root.after(0, action)
    
SILENCE_WARNING_LENGTH = 10 # seconds, warn the user after 10s of no input something might be wrong
=======
    if is_paused:
        if current_view == "full":
            pause_button.config(text="Resume", bg="red")
        elif current_view == "minimal":
            pause_button.config(text="▶️", bg="red")
    else:
        if current_view == "full":
            pause_button.config(text="Pause", bg=DEFAULT_BUTTON_COLOUR)
        elif current_view == "minimal":
            pause_button.config(text="⏸️", bg=DEFAULT_BUTTON_COLOUR)


SILENCE_WARNING_LENGTH = 10  # seconds, warn the user after 10s of no input something might be wrong

>>>>>>> 777c0cd2

def open_microphone_stream():
    """
    Opens an audio stream from the selected microphone.

    This function retrieves the index of the selected microphone from the
    MicrophoneTestFrame and attempts to open an audio stream using the pyaudio
    library. If successful, it returns the stream object and None. In case of
    an error (either OSError or IOError), it logs the error message and returns
    None along with the error object.

    Returns:
        tuple: A tuple containing the stream object (or None if an error occurs)
               and the error object (or None if no error occurs).
    """

    try:
        selected_index = MicrophoneTestFrame.get_selected_microphone_index()
        stream = p.open(
            format=FORMAT,
            channels=1,
            rate=RATE,
            input=True,
            frames_per_buffer=CHUNK,
            input_device_index=int(selected_index))

        return stream, None
    except (OSError, IOError) as e:
        # Log the error message
        # TODO System logger
<<<<<<< HEAD
        logger.exception(f"An error occurred opening the stream({type(e).__name__}): {e}")
=======
        logger.error(f"An error occurred opening the stream({type(e).__name__}): {e}")
>>>>>>> 777c0cd2
        return None, e


def record_audio():
    """
    Records audio from the selected microphone, processes the audio to detect silence,
    and manages the recording state.

    Global Variables:
        is_paused (bool): Indicates whether the recording is paused.
        frames (list): List of audio data frames.
        audio_queue (queue.Queue): Queue to store recorded audio chunks.

    Returns:
        None: The function does not return a value. It interacts with global variables.
    """
    global is_paused, frames, audio_queue, silent_warning_duration

    try:
        recording_id = f"{datetime.datetime.now().strftime('%Y-%m-%d_%H-%M-%S')}"
        current_chunk = []
        silent_duration = 0
        record_duration = 0
        minimum_silent_duration = float(app_settings.editable_settings["Real Time Silence Length"])
        minimum_audio_duration = float(app_settings.editable_settings["Real Time Audio Length"])

        stream, stream_exception = open_microphone_stream()

        if stream is None:
            clear_application_press()
            messagebox.showerror("Error", f"An error occurred while trying to record audio: {stream_exception}")
            logger.error(f"An error occurred while trying to record audio: {stream_exception}")
        
        audio_data_leng = 0
        while is_recording and stream is not None:
            if not is_paused:
                data = stream.read(CHUNK, exception_on_overflow=False)
                frames.append(data)
                # Check for silence
                audio_buffer = np.frombuffer(data, dtype=np.int16).astype(np.float32) / 32768

                # convert the setting from str to float
                try:
                    speech_prob_threshold = float(
                        app_settings.editable_settings[SettingsKeys.SILERO_SPEECH_THRESHOLD.value])
                except ValueError:
                    # default it to value in DEFAULT_SETTINGS_TABLE on invalid error
                    speech_prob_threshold = app_settings.DEFAULT_SETTINGS_TABLE[SettingsKeys.SILERO_SPEECH_THRESHOLD.value]
                    logger.info(f"Invalid value for SILERO_SPEECH_THRESHOLD: {app_settings.editable_settings[SettingsKeys.SILERO_SPEECH_THRESHOLD.value]}. Defaulting to {speech_prob_threshold}")

                if is_silent(audio_buffer, speech_prob_threshold ):
                    silent_duration += CHUNK / RATE
                    silent_warning_duration += CHUNK / RATE
                else:
                    silent_duration = 0
                    silent_warning_duration = 0
                    audio_data_leng += CHUNK / RATE

                current_chunk.append(data)
                
                record_duration += CHUNK / RATE

                # Check if we need to warn if silence is long than warn time
                root.after(0, lambda: check_silence_warning(silent_warning_duration))

                # 1 second of silence at the end so we dont cut off speech
                if silent_duration >= minimum_silent_duration and audio_data_leng > 1.5  and record_duration > minimum_audio_duration:
                    if app_settings.editable_settings[SettingsKeys.WHISPER_REAL_TIME.value] and current_chunk:
                        padded_audio = utils.audio.pad_audio_chunk(current_chunk, pad_seconds=0.5)
                        audio_queue.put(b''.join(padded_audio))
                    
                    if app_settings.editable_settings[SettingsKeys.STORE_RECORDINGS_LOCALLY.value]:
                        # Encrypt the audio chunk and save it to a file
                        utils.audio.encrypt_audio_chunk(b''.join(current_chunk), filepath=recording_id)

                    # Carry over the last .1 seconds of audio to the next one so next speech does not start abruptly or in middle of a word
                    carry_over_chunk = current_chunk[-int(0.1 * RATE / CHUNK):]
                    current_chunk = [] 
                    current_chunk.extend(carry_over_chunk)

                    # reset the variables and state holders for realtime audio processing
                    audio_data_leng = 0
                    silent_duration = 0
                    record_duration = 0
            else:
                # Add a small delay to prevent high CPU usage
                time.sleep(0.01)


        # Send any remaining audio chunk when recording stops
        if current_chunk:
            last_chunk = b''.join(current_chunk)
            audio_queue.put(last_chunk)
            if app_settings.editable_settings[SettingsKeys.STORE_RECORDINGS_LOCALLY.value]:
                utils.audio.encrypt_audio_chunk(last_chunk, filepath=recording_id)
    except Exception as e:
        # Log the error message
        # TODO System logger
        # For now general catch on any problems
        logger.exception(f"An error occurred: {e}")
    finally:
        if stream:
            stream.stop_stream()
            stream.close()
        audio_queue.put(None)

        # If the warning bar is displayed, remove it
        if window.warning_bar is not None:
            root.after(0, lambda: window.destroy_warning_bar())


def check_silence_warning(silence_duration):
    """Check if silence warning should be displayed."""

    # Check if we need to warn if silence is long than warn time
    if silence_duration >= SILENCE_WARNING_LENGTH and window.warning_bar is None and not is_paused:
        if current_view == "full":            
            window.create_warning_bar(f"No audio input detected for {SILENCE_WARNING_LENGTH} seconds. Please check and ensure your microphone input device is working.", closeButton=False)
        elif current_view == "minimal":
            window.create_warning_bar(f"🔇No audio for {SILENCE_WARNING_LENGTH}s.", closeButton=False)
    elif silence_duration <= SILENCE_WARNING_LENGTH and window.warning_bar is not None:
        # If the warning bar is displayed, remove it
        window.destroy_warning_bar()


silero, _silero = torch.hub.load(repo_or_dir='snakers4/silero-vad', model='silero_vad')


def is_silent(data, threshold: float = 0.65):
    """Check if audio chunk contains speech using Silero VAD"""
    # Convert audio data to tensor and ensure correct format
    audio_tensor = torch.FloatTensor(data)
    if audio_tensor.dim() == 2:
        audio_tensor = audio_tensor.mean(dim=1)

    # Get speech probability
    speech_prob = silero(audio_tensor, 16000).item()
    return speech_prob < threshold


def realtime_text():
    global is_realtimeactive, audio_queue
    # Incase the user starts a new recording while this one the older thread is finishing.
    # This is a local flag to prevent the processing of the current audio chunk
    # if the global flag is reset on new recording
    local_cancel_flag = False
    if not is_realtimeactive:
        is_realtimeactive = True
        # this is the text that will be used to process intents
        intent_text = ""

        while True:
            #  break if canceled
            if is_audio_processing_realtime_canceled.is_set():
                local_cancel_flag = True
                break

            audio_data = audio_queue.get()
            if audio_data is None:
                break
            if app_settings.editable_settings[SettingsKeys.WHISPER_REAL_TIME.value] == True:
                logger.info("Real Time Audio to Text")
                audio_buffer = np.frombuffer(audio_data, dtype=np.int16).astype(np.float32) / 32768
                if app_settings.editable_settings[SettingsKeys.LOCAL_WHISPER.value] == True:
                    logger.info(f"Local Real Time Whisper {audio_queue.qsize()=}")
                    if not is_whisper_valid():

                        update_gui("Local Whisper model not loaded. Please check your settings.")
                        break
                    try:
                        result = faster_whisper_transcribe(audio_buffer, app_settings=app_settings)
                        if app_settings.editable_settings[SettingsKeys.ENABLE_HALLUCINATION_CLEAN.value]:
                            result = hallucination_cleaner.clean_text(result)
                    except Exception as e:
                        logger.exception(str(e))
                        update_gui(f"\nError: {e}\n")
                        logger.exception(f"Error: {e}")

                    if not local_cancel_flag and not is_audio_processing_realtime_canceled.is_set():
                        update_gui(result)
                        intent_text = result
                else:
                    logger.info("Remote Real Time Whisper")
                    buffer = io.BytesIO()
                    with wave.open(buffer, 'wb') as wf:
                        wf.setnchannels(CHANNELS)
                        wf.setsampwidth(p.get_sample_size(FORMAT))
                        wf.setframerate(RATE)
                        wf.writeframes(audio_data)

                    buffer.seek(0)  # Reset buffer position

                    files = {'audio': buffer}

                    headers = {
                        "Authorization": f"Bearer {app_settings.editable_settings[SettingsKeys.WHISPER_SERVER_API_KEY.value]}"
                    }

                    body = {
                        "use_translate": app_settings.editable_settings[SettingsKeys.USE_TRANSLATE_TASK.value],
                    }

                    if app_settings.editable_settings[SettingsKeys.WHISPER_LANGUAGE_CODE.value] not in SettingsWindow.AUTO_DETECT_LANGUAGE_CODES:
                        body["language_code"] = app_settings.editable_settings[SettingsKeys.WHISPER_LANGUAGE_CODE.value]

                    if app_settings.editable_settings[SettingsKeys.WHISPER_INITIAL_PROMPT.value].strip() not in SettingsWindow.AUTO_DETECT_LANGUAGE_CODES:
                        body['initial_prompt'] = app_settings.editable_settings[SettingsKeys.WHISPER_INITIAL_PROMPT.value].strip()

                    try:
                        verify = not app_settings.editable_settings[SettingsKeys.S2T_SELF_SIGNED_CERT.value]

                        logger.info("Sending audio to server")
                        logger.info("File informaton")
                        logger.info(f"File Size: {len(buffer.getbuffer())} bytes")

                        response = requests.post(app_settings.editable_settings[SettingsKeys.WHISPER_ENDPOINT.value], headers=headers,files=files, verify=verify, data=body)
                            
                        logger.info(f"Response from whisper with status code: {response.status_code}")

                        if response.status_code == 200:
                            text = response.json()['text']
                            if app_settings.editable_settings[SettingsKeys.ENABLE_HALLUCINATION_CLEAN.value]:
                                text = hallucination_cleaner.clean_text(text)
                            if not local_cancel_flag and not is_audio_processing_realtime_canceled.is_set():
                                update_gui(text)
                                intent_text = text
                        else:
                            update_gui(f"Error (HTTP Status {response.status_code}): {response.text}")
                    except Exception as e:
                        update_gui(f"Error: {e}")
                        logger.exception(f"Error: {e}")
                    finally:
                        # close buffer. we dont need it anymore
                        buffer.close()
                # Process intents
                try:
                    logger.debug(f"Processing intents for text: {intent_text}")
                    window.get_text_intents(intent_text)
                except Exception as e:
                    logger.exception(f"Error processing intents: {e}")
            audio_queue.task_done()

        # unload thestt model on low mem mode
        if app_settings.is_low_mem_mode():
            unload_stt_model()  
    else:
        is_realtimeactive = False


def update_gui(text):
<<<<<<< HEAD
    def action(text):
        if user_input.scrolled_text.winfo_exists():
            user_input.scrolled_text.configure(state='normal')  # enable for editing
            user_input.scrolled_text.insert(tk.END, text + '\n')
            user_input.scrolled_text.see(tk.END)
            user_input.scrolled_text.configure(state='disabled')  # disable again
    root.after(0, lambda: action(text))
=======
    # Tkinter is not thread safe, so we need to use root.after to make sure to update the GUI from main thread
    root.after(0, lambda: user_input.scrolled_text.insert(tk.END, text + '\n'))
    root.after(0, lambda: user_input.scrolled_text.see(tk.END))

>>>>>>> 777c0cd2

def save_audio():
    global frames
    if frames:
        with wave.open(get_resource_path("recording.wav"), 'wb') as wf:
            wf.setnchannels(CHANNELS)
            wf.setsampwidth(p.get_sample_size(FORMAT))
            wf.setframerate(RATE)
            wf.writeframes(b''.join(frames))
        frames = []  # Clear recorded data

    if app_settings.editable_settings[SettingsKeys.WHISPER_REAL_TIME.value] == True and is_audio_processing_realtime_canceled.is_set(
    ) is False:
        send_and_receive()
    elif app_settings.editable_settings[SettingsKeys.WHISPER_REAL_TIME.value] == False and is_audio_processing_whole_canceled.is_set() is False:
        threaded_send_audio_to_server()


def toggle_recording():
    global is_recording, recording_thread, DEFAULT_BUTTON_COLOUR, audio_queue, current_view, REALTIME_TRANSCRIBE_THREAD_ID, frames, silent_warning_duration

    # Reset the cancel flags going into a fresh recording
    if not is_recording:
        is_audio_processing_realtime_canceled.clear()
        is_audio_processing_whole_canceled.clear()

    if is_paused:
        toggle_pause()

    realtime_thread = threaded_realtime_text()

    if not is_recording:
        #load the stt model for transcription
        if not is_whisper_valid() and app_settings.is_low_mem_mode():
            loading_screen = LoadingWindow(root, "Loading Speech to Text model", "Loading Speech to Text model. Please wait.")
            load_stt_model(app_settings=app_settings)
            loading_screen.destroy()
            
        disable_recording_ui_elements()
        # reset generate button state
        safe_set_button_config(send_button, text="Generate Note", bg=DEFAULT_BUTTON_COLOUR, state='normal')
        safe_set_transcription_box("")

        REALTIME_TRANSCRIBE_THREAD_ID = realtime_thread.ident
        
<<<<<<< HEAD
        if not app_settings.editable_settings[SettingsKeys.WHISPER_REAL_TIME.value]:
            safe_set_transcription_box("Recording Audio... Realtime Transcription disabled. Audio while transcribe when you press stop recording.\n")

        # Set the text in the transcription box, nothing for it to be empty
        safe_set_note_box("")

=======
        def _start_recording_ui():
            user_input.scrolled_text.configure(state='normal')
            user_input.scrolled_text.delete("1.0", tk.END)
            if not app_settings.editable_settings[SettingsKeys.WHISPER_REAL_TIME.value]:
                user_input.scrolled_text.insert(tk.END, "Recording")
            response_display.scrolled_text.configure(state='normal')
            response_display.scrolled_text.delete("1.0", tk.END)
            response_display.scrolled_text.configure(fg='black')
            response_display.scrolled_text.configure(state='disabled')
        root.after(0, _start_recording_ui)
>>>>>>> 777c0cd2
        is_recording = True

        # reset frames before new recording so old data is not used
        frames = []
        silent_warning_duration = 0
        recording_thread = threading.Thread(target=record_audio)
        recording_thread.start()

        if current_view == "full":
<<<<<<< HEAD
            safe_set_button_config(mic_button, bg="red", text="Stop\nRecording")
        elif current_view == "minimal":
            safe_set_button_config(mic_button, bg="red", text="⏹️")
=======
            root.after(0, lambda: mic_button.config(bg="red", text="Stop\nRecording"))
        elif current_view == "minimal":
            root.after(0, lambda: mic_button.config(bg="red", text="⏹️"))
>>>>>>> 777c0cd2

        start_flashing()
    else:
        enable_recording_ui_elements()
        if current_view == "full":
            safe_set_button_config(mic_button, bg=DEFAULT_BUTTON_COLOUR, text="Start\nRecording")
        elif current_view == "minimal":
            safe_set_button_config(mic_button, bg=DEFAULT_BUTTON_COLOUR, text="🎤")
        is_recording = False
        if recording_thread and recording_thread.is_alive():
            recording_thread.join()  # Ensure the recording thread is terminated

        if app_settings.editable_settings[SettingsKeys.WHISPER_REAL_TIME.value] and not is_audio_processing_realtime_canceled.is_set(
        ):
            def cancel_realtime_processing(thread_id):
                """Cancels any ongoing audio processing.

                Sets the global flag to stop audio processing operations.
                """
                global REALTIME_TRANSCRIBE_THREAD_ID

                try:
                    kill_thread(thread_id)
                except Exception as e:
<<<<<<< HEAD
                    logger.exception(f"An error occurred: {e}")
=======
                    # Log the error message
                    # TODO System logger
                    logger.error(f"An error occurred: {e}")
>>>>>>> 777c0cd2
                finally:
                    REALTIME_TRANSCRIBE_THREAD_ID = None

                # empty the queue
                while not audio_queue.empty():
                    audio_queue.get()
                    audio_queue.task_done()

            loading_window = LoadingWindow(
                root,
                "Processing Audio",
                "Processing Audio. Please wait.",
                on_cancel=lambda: (
                    cancel_processing(),
                    cancel_realtime_processing(REALTIME_TRANSCRIBE_THREAD_ID)))

            try:
                timeout_length = int(app_settings.editable_settings[SettingsKeys.AUDIO_PROCESSING_TIMEOUT_LENGTH.value])
            except ValueError:
                # default to 3minutes
                timeout_length = 180
                logger.info(f"Invalid value for AUDIO_PROCESSING_TIMEOUT_LENGTH: {app_settings.editable_settings[SettingsKeys.AUDIO_PROCESSING_TIMEOUT_LENGTH.value]}. Defaulting to {timeout_length} seconds")

            timeout_timer = 0.0
            while audio_queue.empty() is False and timeout_timer < timeout_length:
                # break because cancel was requested
                if is_audio_processing_realtime_canceled.is_set():
                    break
                # increment timer
                timeout_timer += 0.1
                # round to 10 decimal places, account for floating point errors
                timeout_timer = round(timeout_timer, 10)

                # check if we should print a message every 5 seconds
                if timeout_timer % 5 == 0:
                    logger.info(f"Waiting for audio processing to finish. Timeout after {timeout_length} seconds. Timer: {timeout_timer}s")

                # Wait for 100ms before checking again, to avoid busy waiting
                time.sleep(0.1)

            loading_window.destroy()

            realtime_thread.join()

        save_audio()

        logger.info("*** Recording Stopped")
        stop_flashing()

<<<<<<< HEAD
def disable_recording_ui_elements():
    def action():
=======
        if current_view == "full":
            root.after(0, lambda: mic_button.config(bg=DEFAULT_BUTTON_COLOUR, text="Start\nRecording"))
        elif current_view == "minimal":
            root.after(0, lambda: mic_button.config(bg=DEFAULT_BUTTON_COLOUR, text="🎤"))
        logger.debug("the end of toggle_recording")


def disable_recording_ui_elements():
    def _disable_recording_ui_elements():
>>>>>>> 777c0cd2
        window.disable_settings_menu()
        user_input.scrolled_text.configure(state='disabled')
        send_button.config(state='disabled')
        #hidding the AI Scribe button actions
        #toggle_button.config(state='disabled')
        upload_button.config(state='disabled')
        response_display.scrolled_text.configure(state='disabled')
        timestamp_listbox.config(state='disabled')
        clear_button.config(state='disabled')
        mic_test.set_mic_test_state(False)
<<<<<<< HEAD
    root.after(0, action)

def enable_recording_ui_elements():
    def action():
=======
    root.after(0, _disable_recording_ui_elements)

def enable_recording_ui_elements():
    def _enable_recording_ui_elements():
>>>>>>> 777c0cd2
        window.enable_settings_menu()
        user_input.scrolled_text.configure(state='normal')
        send_button.config(state='normal')
        #hidding the AI Scribe button actions
        #toggle_button.config(state='normal')
        upload_button.config(state='normal')
        timestamp_listbox.config(state='normal')
        clear_button.config(state='normal')
        mic_test.set_mic_test_state(True)
<<<<<<< HEAD

    root.after(0, action)
        
=======
    root.after(0, _enable_recording_ui_elements)

>>>>>>> 777c0cd2

def cancel_processing():
    """Cancels any ongoing audio processing.

    Sets the global flag to stop audio processing operations.
    """
    logger.info("Processing canceled.")

    if app_settings.editable_settings[SettingsKeys.WHISPER_REAL_TIME.value]:
        is_audio_processing_realtime_canceled.set()  # Flag to terminate processing
    else:
        is_audio_processing_whole_canceled.set()  # Flag to terminate processing


def clear_application_press():
    """Resets the application state by clearing text fields and recording status."""
    reset_recording_status()  # Reset recording-related variables
    clear_all_text_fields()  # Clear UI text areas
    # change re generate button to generate button
    safe_set_button_config(send_button, text="Generate Note", bg=DEFAULT_BUTTON_COLOUR, state='normal')


def reset_recording_status():
    """Resets all recording-related variables and stops any active recording.

    Handles cleanup of recording state by:
        - Checking if recording is active
        - Canceling any processing
        - Stopping the recording thread
    """
    global is_recording, frames, audio_queue, REALTIME_TRANSCRIBE_THREAD_ID, GENERATION_THREAD_ID
    if is_recording:  # Only reset if currently recording
        cancel_processing()  # Stop any ongoing processing
        threaded_toggle_recording()  # Stop the recording thread

    # kill the generation thread if active
    if REALTIME_TRANSCRIBE_THREAD_ID:
        # Exit the current realtime thread
        try:
            kill_thread(REALTIME_TRANSCRIBE_THREAD_ID)
        except Exception as e:
<<<<<<< HEAD
            logger.exception(f"An error occurred: {e}")
=======
            # Log the error message
            # TODO System logger
            logger.error(f"An error occurred: {e}")
>>>>>>> 777c0cd2
        finally:
            REALTIME_TRANSCRIBE_THREAD_ID = None

    if GENERATION_THREAD_ID:
        try:
            kill_thread(GENERATION_THREAD_ID)
        except Exception as e:
<<<<<<< HEAD
            logger.exception(f"An error occurred: {e}")
=======
            # Log the error message
            # TODO System logger
            logger.error(f"An error occurred: {e}")
>>>>>>> 777c0cd2
        finally:
            GENERATION_THREAD_ID = None


def clear_all_text_fields():
    """Clears and resets all text fields in the application UI.

    Performs the following:
        - Clears user input field
        - Resets focus
        - Stops any flashing effects
        - Resets response display with default text
    """
    # Enable and clear user input field
<<<<<<< HEAD
    safe_set_transcription_box("")
    
    # Reset focus to main window
    def set_focus():
        user_input.scrolled_text.focus_set()
        root.focus_set()

    root.after(0, set_focus)  # Use after to ensure focus is set after UI updates
    
=======
    user_input.scrolled_text.configure(state='normal')
    user_input.scrolled_text.delete("1.0", tk.END)

    # Reset focus to main window
    user_input.scrolled_text.focus_set()
    root.focus_set()
>>>>>>> 777c0cd2

    stop_flashing()  # Stop any UI flashing effects

    # Reset response display with default text
<<<<<<< HEAD
    safe_set_note_box("Medical Note")
=======
    response_display.scrolled_text.configure(state='normal')
    response_display.scrolled_text.delete("1.0", tk.END)
    response_display.scrolled_text.insert(tk.END, "Medical Note")
    response_display.scrolled_text.configure(state='disabled')
>>>>>>> 777c0cd2

# hidding the AI Scribe button Function
# def toggle_aiscribe():
#     global use_aiscribe
#     use_aiscribe = not use_aiscribe
#     toggle_button.config(text="AI Scribe\nON" if use_aiscribe else "AI Scribe\nOFF")


def send_audio_to_server():
    """
    Sends an audio file to either a local or remote Whisper server for transcription.

    Global Variables:
    ----------------
    uploaded_file_path : str
        The path to the uploaded audio file. If `None`, the function defaults to
        'recording.wav'.

    Parameters:
    -----------
    None

    Returns:
    --------
    None

    Raises:
    -------
    ValueError
        If the `app_settings.editable_settings[SettingsKeys.LOCAL_WHISPER.value]` flag is not a boolean.
    FileNotFoundError
        If the specified audio file does not exist.
    requests.exceptions.RequestException
        If there is an issue with the HTTP request to the remote server.
    """

    global uploaded_file_path
    current_thread_id = threading.current_thread().ident

    def cancel_whole_audio_process(thread_id):
        global GENERATION_THREAD_ID

        is_audio_processing_whole_canceled.clear()

        try:
            kill_thread(thread_id)
        except Exception as e:
<<<<<<< HEAD
            logger.exception(f"An error occurred: {e}")
=======
            # Log the error message
            logger.error(f"An error occurred: {e}")
>>>>>>> 777c0cd2
        finally:
            GENERATION_THREAD_ID = None
            clear_application_press()
            stop_flashing()

    loading_window = LoadingWindow(
        root,
        "Processing Audio",
        "Processing Audio. Please wait.",
        on_cancel=lambda: (
            cancel_processing(),
            cancel_whole_audio_process(current_thread_id)))

    # Check if SettingsKeys.LOCAL_WHISPER is enabled in the editable settings
    if app_settings.editable_settings[SettingsKeys.LOCAL_WHISPER.value] == True:
        # Inform the user that SettingsKeys.LOCAL_WHISPER.value is being used for transcription
        logger.info(f"Using {SettingsKeys.LOCAL_WHISPER.value} for transcription.")

        clear_all_text_fields()

        # Configure the user input widget to be editable and clear its content
        safe_set_transcription_box("Audio to Text Processing...Please Wait")
        try:
            if utils.system.is_macos():
                # Load the audio file to send for transcription
                file_to_send, sr = librosa.load(uploaded_file_path, sr=RATE, mono=True)
                delete_file = False
                uploaded_file_path = None
            else:
                # Determine the file to send for transcription
                file_to_send = uploaded_file_path or get_resource_path('recording.wav')
                delete_file = False if uploaded_file_path else True
                uploaded_file_path = None


            # load stt model for transcription
            if not is_whisper_valid() and app_settings.is_low_mem_mode():
                model_id = get_model_from_settings(app_settings=app_settings)
                model_load_window = LoadingWindow(root, 
                title = "Speech to Text model", 
                initial_text = f"Loading Speech to Text model({model_id}). Please wait.")
                load_thread = load_stt_model(app_settings=app_settings)
                load_thread.join()
                model_load_window.destroy()

            # Transcribe the audio file using the loaded model
            try:
                result = faster_whisper_transcribe(file_to_send, app_settings=app_settings)
                if app_settings.editable_settings[SettingsKeys.ENABLE_HALLUCINATION_CLEAN.value]:
                    result = hallucination_cleaner.clean_text(result)
            except Exception as e:
<<<<<<< HEAD
                result = f"An error occurred ({type(e).__name__}): {e}"
                logger.exception(f"An error occurred: {e}")
=======
                logger.error(traceback.format_exc())
                result = f"An error occurred ({type(e).__name__}): {e}\n \n {traceback.format_exc()}"
            finally:
                if app_settings.is_low_mem_mode():
                    unload_stt_model()
>>>>>>> 777c0cd2

            transcribed_text = result

            # done with file clean up
            if delete_file is True and os.path.exists(file_to_send) :
                os.remove(file_to_send)

            # check if canceled, if so do not update the UI
            if not is_audio_processing_whole_canceled.is_set():
                safe_set_transcription_box(transcribed_text, send_and_receive)
        except Exception as e:
<<<<<<< HEAD
            logger.exception(f"An error occurred: {e}")
            safe_set_transcription_box(f"An error occurred: {e}")
=======
            # Log the error message
            logger.error(f"An error occurred: {e}")

            # log error to input window
            user_input.scrolled_text.configure(state='normal')
            user_input.scrolled_text.delete("1.0", tk.END)
            user_input.scrolled_text.insert(tk.END, f"An error occurred: {e}")
            user_input.scrolled_text.configure(state='disabled')
>>>>>>> 777c0cd2
        finally:
            loading_window.destroy()

    else:
        # Inform the user that Remote Whisper is being used for transcription
        logger.info("Using Remote Whisper for transcription.")

        # Configure the user input widget to be editable and clear its content
        safe_set_transcription_box("Audio to Text Processing...Please Wait")

        delete_file = False if uploaded_file_path else True

        # Determine the file to send for transcription
        if uploaded_file_path:
            file_to_send = uploaded_file_path
            uploaded_file_path = None
        else:
            file_to_send = get_resource_path('recording.wav')

        # Open the audio file in binary mode
        with open(file_to_send, 'rb') as f:
            files = {'audio': f}

            # Add the Bearer token to the headers for authentication
            headers = {
                "Authorization": f"Bearer {app_settings.editable_settings[SettingsKeys.WHISPER_SERVER_API_KEY.value]}"
            }

            body = {
                "use_translate": app_settings.editable_settings[SettingsKeys.USE_TRANSLATE_TASK.value],
            }

            if app_settings.editable_settings[SettingsKeys.WHISPER_LANGUAGE_CODE.value] not in SettingsWindow.AUTO_DETECT_LANGUAGE_CODES:
                body["language_code"] = app_settings.editable_settings[SettingsKeys.WHISPER_LANGUAGE_CODE.value]

            if app_settings.editable_settings[SettingsKeys.WHISPER_INITIAL_PROMPT.value] not in SettingsWindow.AUTO_DETECT_LANGUAGE_CODES:
                body['initial_prompt'] = app_settings.editable_settings[SettingsKeys.WHISPER_INITIAL_PROMPT.value]

            try:
                verify = not app_settings.editable_settings[SettingsKeys.S2T_SELF_SIGNED_CERT.value]

                logger.info("Sending audio to server")
                logger.info("File informaton")
                logger.info(f"File: {file_to_send}")
                logger.info(f"File Size: {os.path.getsize(file_to_send)}")

                # Send the request without verifying the SSL certificate
                response = requests.post(
                    app_settings.editable_settings[SettingsKeys.WHISPER_ENDPOINT.value], headers=headers, files=files, verify=verify, data=body)

                logger.info(f"Response from whisper with status code: {response.status_code}")

                response.raise_for_status()

                # check if canceled, if so do not update the UI
                if not is_audio_processing_whole_canceled.is_set():
                    # Update the UI with the transcribed text
                    transcribed_text = response.json()['text']
                    if app_settings.editable_settings[SettingsKeys.ENABLE_HALLUCINATION_CLEAN.value]:
                        transcribed_text = hallucination_cleaner.clean_text(transcribed_text)
                        try:
                            transcribed_text = hallucination_cleaner.clean_text(transcribed_text)
                            logger.debug(f"remote Cleaned result: {transcribed_text}")
                        except Exception as e:
                            # ignore the error as it should not break the transcription
                            logger.exception(f"remote Error during hallucination cleaning: {str(e)}")
                    safe_set_transcription_box(transcribed_text, send_and_receive)
            except Exception as e:
<<<<<<< HEAD
                logger.exception(f"An error occurred: {e}")
=======
                # log error message
                logger.error(f"An error occurred: {e}")

>>>>>>> 777c0cd2
                # Display an error message to the user
                safe_set_transcription_box(f"An error occurred: {e}")
            finally:
                # done with file clean up
                f.close()
                if os.path.exists(file_to_send) and delete_file:
                    os.remove(file_to_send)
                loading_window.destroy()
    stop_flashing()


def kill_thread(thread_id):
    """
    Terminate a thread with a given thread ID.

    This function forcibly terminates a thread by raising a `SystemExit` exception in its context.
    **Use with caution**, as this method is not safe and can lead to unpredictable behavior,
    including corruption of shared resources or deadlocks.

    :param thread_id: The ID of the thread to terminate.
    :type thread_id: int
    :raises ValueError: If the thread ID is invalid.
    :raises SystemError: If the operation fails due to an unexpected state.
    """
    logger.info(f"*** Attempting to kill thread with ID: {thread_id}")
    # Call the C function `PyThreadState_SetAsyncExc` to asynchronously raise
    # an exception in the target thread's context.
    res = ctypes.pythonapi.PyThreadState_SetAsyncExc(
        ctypes.c_long(thread_id),  # The thread ID to target (converted to `long`).
        ctypes.py_object(SystemExit)  # The exception to raise in the thread.
    )

    # Check the result of the function call.
    if res == 0:
        # If 0 is returned, the thread ID is invalid.
        raise ValueError(f"Invalid thread ID: {thread_id}")
    elif res > 1:
        # If more than one thread was affected, something went wrong.
        # Reset the state to prevent corrupting other threads.
        ctypes.pythonapi.PyThreadState_SetAsyncExc(thread_id, None)
        raise SystemError("PyThreadState_SetAsyncExc failed")
    logger.info(f"*** Killed thread with ID: {thread_id}")


def send_and_receive():
    global use_aiscribe, user_message
    user_message = user_input.scrolled_text.get("1.0", tk.END).strip()
    safe_set_note_box(NOTE_CREATION)
    threaded_handle_message(user_message)

def save_notes_history():
    """
    Saves the temporary notes to a local .txt file in encrypted JSON format.
    """
    notes_file_path = get_resource_path('notes_history.txt')
    try:
        # Convert response_history to a list of dictionaries
        notes_data = [
            {"timestamp": timestamp, "user_message": user_message, "response_text": response_text}
            for timestamp, user_message, response_text in response_history
        ]
        json_data = json.dumps(notes_data, indent=4)
        
        # Encrypt the JSON data
        encrypted_data = AESCryptoUtils.AESCryptoUtilsClass.encrypt(json_data)
        
        with open(notes_file_path, 'w') as file:
            file.write(encrypted_data)
        logger.info(f"Temporary notes saved to {notes_file_path}")
    except Exception as e:
<<<<<<< HEAD
        logger.exception(f"Error saving temporary notes: {e}")
=======
        logger.error(f"Error saving temporary notes: {e}")

def display_text(text):
    def _display_text():
        response_display.scrolled_text.configure(state='normal')
        response_display.scrolled_text.delete("1.0", tk.END)
        response_display.scrolled_text.insert(tk.END, f"{text}\n")
        response_display.scrolled_text.configure(fg='black')
        response_display.scrolled_text.configure(state='disabled')
    root.after(0, _display_text)

>>>>>>> 777c0cd2

IS_FIRST_LOG = True


def update_gui_with_response(response_text):
    def action(text):
        global response_history, user_message, IS_FIRST_LOG

<<<<<<< HEAD
        if IS_FIRST_LOG:
            timestamp_listbox.delete(0, tk.END)
            timestamp_listbox.config(fg='black')
            IS_FIRST_LOG = False
=======
    if IS_FIRST_LOG:
        timestamp_listbox.delete(0, tk.END)
        IS_FIRST_LOG = False
>>>>>>> 777c0cd2

        timestamp = datetime.datetime.now().strftime("%Y-%m-%d %H:%M:%S")
        response_history.insert(0, (timestamp, user_message, response_text))
        if app_settings.editable_settings[SettingsKeys.STORE_NOTES_LOCALLY.value]:
            save_notes_history()

        # Update the timestamp listbox
        timestamp_listbox.delete(0, tk.END)
        for time, _, _ in response_history:
            timestamp_listbox.insert(tk.END, time)

<<<<<<< HEAD
        safe_set_note_box(response_text)
        pyperclip.copy(response_text)
        stop_flashing()
    
    root.after(0, lambda: action(response_text))
=======
    display_text(response_text)
    try:
        # copy/paste may be disabled in sandbox environment
        pyperclip.copy(response_text)
    except Exception as e:
        logger.warning(str(e))
    stop_flashing()
>>>>>>> 777c0cd2


def show_response(event):
    global IS_FIRST_LOG

    if IS_FIRST_LOG:
        return

    selection = event.widget.curselection()
    if selection:
        index = selection[0]
        # set the regenerate note button
        safe_set_button_config(send_button, text="Regenerate Note", bg=DEFAULT_BUTTON_COLOUR, state='normal')
        transcript_text = response_history[index][1]
        response_text = response_history[index][2]
<<<<<<< HEAD
        safe_set_transcription_box(transcript_text)
        safe_set_note_box(response_text)
        pyperclip.copy(response_text)
=======
        user_input.scrolled_text.configure(state='normal')
        user_input.scrolled_text.delete("1.0", tk.END)
        user_input.scrolled_text.insert(tk.END, transcript_text)
        response_display.scrolled_text.configure(state='normal')
        response_display.scrolled_text.delete('1.0', tk.END)
        response_display.scrolled_text.insert('1.0', response_text)
        response_display.scrolled_text.configure(state='disabled')
        try:
            pyperclip.copy(response_text)
        except Exception as e:
            logger.warning(str(e))

>>>>>>> 777c0cd2

def send_text_to_api(edited_text):
    headers = {
        "Authorization": f"Bearer {app_settings.OPENAI_API_KEY}",
        "Content-Type": "application/json",
        "accept": "application/json",
    }

    payload = {}

    try:
        payload = {
            "model": app_settings.editable_settings[SettingsKeys.LOCAL_LLM_MODEL.value].strip(),
            "messages": [
                {"role": "user", "content": edited_text}
            ],
            "temperature": float(app_settings.editable_settings["temperature"]),
            "top_p": float(app_settings.editable_settings["top_p"]),
            "top_k": int(app_settings.editable_settings["top_k"]),
            "tfs": float(app_settings.editable_settings["tfs"]),
        }

        if app_settings.editable_settings["best_of"]:
            payload["best_of"] = int(app_settings.editable_settings["best_of"])

    except ValueError as e:
        payload = {
            "model": app_settings.editable_settings[SettingsKeys.LOCAL_LLM_MODEL.value].strip(),
            "messages": [
                {"role": "user", "content": edited_text}
            ],
            "temperature": 0.1,
            "top_p": 0.4,
            "top_k": 30,
            "best_of": 6,
            "tfs": 0.97,
        }

        if app_settings.editable_settings["best_of"]:
            payload["best_of"] = int(app_settings.editable_settings["best_of"])

<<<<<<< HEAD
        logger.exception(f"Error parsing settings: {e}. Using default settings.")
=======
        logger.info(f"Error parsing settings: {e}. Using default settings.")
>>>>>>> 777c0cd2

    try:

        if app_settings.editable_settings[SettingsKeys.LLM_ENDPOINT.value].endswith('/'):
            app_settings.editable_settings[SettingsKeys.LLM_ENDPOINT.value] = app_settings.editable_settings[SettingsKeys.LLM_ENDPOINT.value][:-1]

        # Open API Style
        verify = not app_settings.editable_settings["AI Server Self-Signed Certificates"]
        response = requests.post(
            app_settings.editable_settings[SettingsKeys.LLM_ENDPOINT.value] + "/chat/completions", headers=headers, json=payload, verify=verify)

        response.raise_for_status()
        response_data = response.json()
        response_text = (response_data['choices'][0]['message']['content'])
        return response_text

        #############################################################
        #                                                           #
        #                   OpenAI API Style                        #
        #           Uncomment to use API Style Selector             #
        #                                                           #
        #############################################################

        # if app_settings.API_STYLE == "OpenAI":
        # elif app_settings.API_STYLE == "KoboldCpp":
        #     prompt = get_prompt(edited_text)

        #     verify = not app_settings.editable_settings["AI Server Self-Signed Certificates"]
        #     response = requests.post(app_settings.editable_settings[SettingsKeys.LLM_ENDPOINT.value] + "/api/v1/generate", json=prompt, verify=verify)

        #     if response.status_code == 200:
        #         results = response.json()['results']
        #         response_text = results[0]['text']
        #         response_text = response_text.replace("  ", " ").strip()
        #         return response_text

    except Exception as e:
        raise e


def send_text_to_localmodel(edited_text):
    # Send prompt to local model and get response
    if ModelManager.local_model is None:
        ModelManager.setup_model(app_settings=app_settings, root=root)

        timer = 0
        while ModelManager.local_model is None and timer < 30:
            timer += 0.1
            time.sleep(0.1)
       
    response  = ModelManager.local_model.generate_response(
        edited_text,
        temperature=float(app_settings.editable_settings["temperature"]),
        top_p=float(app_settings.editable_settings["top_p"]),
        repeat_penalty=float(app_settings.editable_settings["rep_pen"]),
    )

    if app_settings.is_low_mem_mode():
        ModelManager.unload_model()

    return response

def screen_input_with_llm(conversation):
    """
    Send a conversation to a large language model (LLM) for prescreening.
    :param conversation: A string containing the conversation to be screened.
    :return: A boolean indicating whether the conversation is valid.
    """
    # Define the chunk size (number of words per chunk)
    words_per_chunk = 60  # Adjust this value based on your results
    # Split the conversation into words
    words = conversation.split()
    # Split the words into chunks
    chunks = [' '.join(words[i:i + words_per_chunk]) for i in range(0, len(words), words_per_chunk)]
    logger.info(f"Total chunks count: {len(chunks)}")
    return any(process_chunk(chunk) for chunk in chunks)


def process_chunk(chunk):
    """
    Process a chunk of the conversation using the LLM.
    """
    prompt = (
        "Analyze the following conversation and determine if it is a valid doctor-patient conversation. "
        "A valid conversation involves a discussion between a healthcare provider and a patient about medical concerns, "
        "symptoms, diagnoses, treatments, or health management. It may include:\n"
        "- Descriptions of symptoms or health issues.\n"
        "- Discussions about medications, treatments, or follow-up plans.\n"
        "- Questions and answers related to the patient's health.\n"
        "- Casual or conversational tones, as long as the topic is medically relevant.\n\n"
        "If the conversation is unrelated to healthcare, lacks medical context, or appears to be non-medical, "
        "it is not a valid doctor-patient conversation.\n\n"
        "Return only one word: 'True' if the conversation is valid, or 'False' if it is not. "
        "Do not provide explanations, additional formatting, or any text other than 'True' or 'False'.\n\n"
        "Here is the conversation:\n"
    )
    # Send the prompt and chunk to the LLM for evaluation
    prescreen = send_text_to_chatgpt(f"{prompt}{chunk}")
    # Check if the response from the LLM is 'true' (case-insensitive)
    return prescreen.strip().lower() == "true"


def has_more_than_50_words(text: str) -> bool:
    # Split the text into words using whitespace as the delimiter
    words = text.split()
    # Print the number of words
    logger.info(f"Number of words: {len(words)}")
    # Check if the number of words is greater than 50
    return len(words) > 50


def display_screening_popup():
    """
    Display a popup window to inform the user of invalid input and offer options.

    :return: A boolean indicating the user's choice:
             - False if the user clicks 'Cancel'.
             - True if the user clicks 'Process Anyway!'.
    """
    # Create and display the popup window
    popup_result = PopupBox(
        parent=root,
        title="Invalid Input",
        message=(
            "Input has been flagged as invalid. Please ensure the input is a conversation with more than "
            "50 words between a doctor and a patient. Unexpected results may occur from the AI."
        ),
        button_text_1="Cancel",
        button_text_2="Process Anyway!"
    )

    # Return based on the button the user clicks
    if popup_result.response == "button_1":
        return False
    elif popup_result.response == "button_2":
        return True


def screen_input(user_message):
    """
    Screen the user's input message based on the application's settings.

    :param user_message: The message to be screened.
    :return: A boolean indicating whether the input is valid and accepted for further processing.
    """
    validators = []
    if app_settings.editable_settings[SettingsKeys.Enable_Word_Count_Validation.value]:
        validators.append(has_more_than_50_words)

    if app_settings.editable_settings[SettingsKeys.Enable_AI_Conversation_Validation.value]:
        validators.append(screen_input_with_llm)

    return all(validator(user_message) for validator in validators)


def threaded_screen_input(user_message, screen_return):
    """
    Screen the user's input message based on the application's settings in a separate thread.

    :param user_message: The message to be screened.
    :param screen_return: A boolean variable to store the result of the screening.
    """
    input_return = screen_input(user_message)
    screen_return.set(input_return)


def send_text_to_chatgpt(edited_text):
    if app_settings.editable_settings[SettingsKeys.LOCAL_LLM.value]:
        return send_text_to_localmodel(edited_text)
    else:
        return send_text_to_api(edited_text)


def generate_note(formatted_message):
    """Generate a note from the formatted message.
    
    This function processes the input text and generates a medical note or AI response
    based on application settings. It supports pre-processing, post-processing, and
    factual consistency verification.
    
    :param formatted_message: The transcribed conversation text to generate a note from
    :type formatted_message: str
    
    :returns: True if note generation was successful, False otherwise
    :rtype: bool
    
    .. note::
        The behavior of this function depends on several application settings:
        - If 'use_aiscribe' is True, it generates a structured medical note
        - If 'Use Pre-Processing' is enabled, it first generates a list of facts
        - If 'Use Post-Processing' is enabled, it refines the generated note
        - Factual consistency verification is performed on the final note
    """
    try:
        summary = None
        if use_aiscribe:
            # If pre-processing is enabled
            if app_settings.editable_settings["Use Pre-Processing"]:
                #Generate Facts List
                list_of_facts = send_text_to_chatgpt(f"{app_settings.editable_settings['Pre-Processing']} {formatted_message}")

                #Make a note from the facts
                medical_note = send_text_to_chatgpt(f"{app_settings.AISCRIBE} {list_of_facts} {app_settings.AISCRIBE2}")

                # If post-processing is enabled check the note over
                if app_settings.editable_settings["Use Post-Processing"]:
                    post_processed_note = send_text_to_chatgpt(f"{app_settings.editable_settings['Post-Processing']}\nFacts:{list_of_facts}\nNotes:{medical_note}")
                    update_gui_with_response(post_processed_note)
                    summary = post_processed_note
                else:
                    update_gui_with_response(medical_note)
                    summary = medical_note
            else: # If pre-processing is not enabled then just generate the note
                medical_note = send_text_to_chatgpt(f"{app_settings.AISCRIBE} {formatted_message} {app_settings.AISCRIBE2}")

                if app_settings.editable_settings["Use Post-Processing"]:
                    post_processed_note = send_text_to_chatgpt(f"{app_settings.editable_settings['Post-Processing']}\nNotes:{medical_note}")
                    update_gui_with_response(post_processed_note)
                    summary = post_processed_note
                else:
                    update_gui_with_response(medical_note)
                    summary = medical_note
        else: # do not generate note just send text directly to AI
            ai_response = send_text_to_chatgpt(formatted_message)
            update_gui_with_response(ai_response)
            summary = ai_response
        check_and_warn_about_factual_consistency(formatted_message, summary)

        return True
    except Exception as e:
        logger.error(f"An error occurred: {e}")
        display_text(f"An error occurred: {e}")
        return False

def check_and_warn_about_factual_consistency(formatted_message: str, medical_note: str) -> None:
    """Verify and warn about potential factual inconsistencies in generated medical notes.

    This function checks the consistency between the original conversation and the generated
    medical note using multiple verification methods. If inconsistencies are found, a warning 
    dialog is shown to the user.

    :param formatted_message: The original transcribed conversation text
    :type formatted_message: str
    :param medical_note: The generated medical note to verify
    :type medical_note: str
    :returns: None

    .. note::
        The verification is only performed if factual consistency checking is enabled
        in the application settings.

    .. warning::
        Even if no inconsistencies are found, this does not guarantee the note is 100% accurate.
        Always review generated notes carefully.
    """
    # Verify factual consistency
    if not app_settings.editable_settings[SettingsKeys.FACTUAL_CONSISTENCY_VERIFICATION.value]:
        return
        
    inconsistent_entities = find_factual_inconsistency(formatted_message, medical_note)
    logger.info(f"Inconsistent entities: {inconsistent_entities}")
    
    if inconsistent_entities:
        entities = '\n'.join(f'- {entity}' for entity in inconsistent_entities)
        warning_message = (
            "Heads-up: Potential inconsistencies detected in the generated note:\n\n"
            "Entities not in original conversation found:\n"
            f"{entities}"
            "\n\nPlease review the note for accuracy."
        )
        messagebox.showwarning("Factual Consistency Heads-up", warning_message)

<<<<<<< HEAD
                return True
            except Exception as e:
                logger.exception(f"An error occurred: {e}")
                safe_set_note_box(f"An error occurred: {e}")
                return False
=======
>>>>>>> 777c0cd2

def show_edit_transcription_popup(formatted_message):
    scrubber = scrubadub.Scrubber()

    scrubbed_message = scrubadub.clean(formatted_message)

    pattern = r'\b\d{10}\b'     # Any 10 digit number, looks like OHIP
    cleaned_message = re.sub(pattern, '{{OHIP}}', scrubbed_message)

    if (app_settings.editable_settings[SettingsKeys.LOCAL_LLM.value] or is_private_ip(
            app_settings.editable_settings[SettingsKeys.LLM_ENDPOINT.value])) and not app_settings.editable_settings["Show Scrub PHI"]:
        generate_note_thread(cleaned_message)
        return

    def on_proceed(edited_text):
        thread = threading.Thread(target=generate_note_thread, args=(edited_text,))
        thread.start()

    def on_cancel():
        stop_flashing()

    ScrubWindow(root, cleaned_message, on_proceed, on_cancel)


def generate_note_thread(text: str):
    """
    Generate a note from the given text and update the GUI with the response.

    :param text: The text to generate a note from.
    :type text: str
    """
    global GENERATION_THREAD_ID

    GENERATION_THREAD_ID = None

    def cancel_note_generation(thread_id, screen_thread):
        """Cancels any ongoing note generation.

        Sets the global flag to stop note generation operations.
        """
        global GENERATION_THREAD_ID

        try:
            logger.debug(f"*** Cancelling note generation thread with ID: {thread_id}")
            if thread_id:
                kill_thread(thread_id)

            # check if screen thread is active before killing it
            if screen_thread and screen_thread.is_alive():
                kill_thread(screen_thread.ident)
        except Exception as e:
<<<<<<< HEAD
            logger.exception(f"An error occurred: {e}")
=======
            # Log the error message
            # TODO implment system logger
            logger.error(f"An error occurred: {e}")
>>>>>>> 777c0cd2
        finally:
            GENERATION_THREAD_ID = None
            stop_flashing()

    # Track the screen input thread
    screen_thread = None
    # The return value from the screen input thread
    screen_return = tk.BooleanVar()

    loading_window = LoadingWindow(root, "Screening Input Text", "Ensuring input is valid. Please wait.", on_cancel=lambda: (cancel_note_generation(GENERATION_THREAD_ID, screen_thread)))
    
    # screen input in its own thread so we can cancel it
    screen_thread = threading.Thread(target=threaded_screen_input, args=(text, screen_return))
    screen_thread.start()
    # wait for the thread to join/cancel so we can continue
    screen_thread.join()

    # Check if the screen input was canceled or force overridden by the user
    if screen_return.get() is False:
        loading_window.destroy()

        # display the popup
        if display_screening_popup() is False:
            return
    
    loading_window.destroy()
    loading_window = LoadingWindow(root, "Generating Note.", "Generating Note. Please wait.", on_cancel=lambda: (cancel_note_generation(GENERATION_THREAD_ID, screen_thread)))


    thread = threading.Thread(target=generate_note, args=(text,))
    thread.start()
    GENERATION_THREAD_ID = thread.ident

    def check_thread_status(thread, loading_window):
        if thread.is_alive():
            root.after(500, lambda: check_thread_status(thread, loading_window))
        else:
            loading_window.destroy()
            stop_flashing()
            # switch generate note button to "Regenerate Note"
            safe_set_button_config(send_button, text="Regenerate Note", bg=DEFAULT_BUTTON_COLOUR, state='normal')
    root.after(500, lambda: check_thread_status(thread, loading_window))

def upload_file():
    global uploaded_file_path
    file_path = filedialog.askopenfilename(filetypes=(("Audio files", "*.wav *.mp3 *.m4a"),))
    if file_path:
        uploaded_file_path = file_path
        threaded_send_audio_to_server()  # Add this line to process the file immediately
    start_flashing()


def start_flashing():
    global is_flashing
    is_flashing = True
    root.after(0, flash_circle())


def stop_flashing():
    global is_flashing
    is_flashing = False
<<<<<<< HEAD
    root.after(0, lambda: blinking_circle_canvas.itemconfig(circle, fill='white'))  # Reset to default color
=======
    # Reset to default color
    root.after(0, lambda: blinking_circle_canvas.itemconfig(circle, fill='white'))
>>>>>>> 777c0cd2


def flash_circle():
    if not is_flashing:
        return
    def _flash_circle():
        current_color = blinking_circle_canvas.itemcget(circle, 'fill')
        new_color = 'blue' if current_color != 'blue' else 'black'
        blinking_circle_canvas.itemconfig(circle, fill=new_color)
        root.after(1000, flash_circle)  # Adjust the flashing speed as needed
    root.after(0, _flash_circle)


def send_and_flash():
    start_flashing()
    send_and_receive()


# Initialize variables to store window geometry for switching between views
last_full_position = None
last_minimal_position = None


def toggle_view():
    """
    Toggles the user interface between a full view and a minimal view.

    Full view includes all UI components, while minimal view limits the interface
    to essential controls, reducing screen space usage. The function also manages
    window properties, button states, and binds/unbinds hover events for transparency.
    """

    if current_view == "full":  # Transition to minimal view
        set_minimal_view()

    else:  # Transition back to full view
        set_full_view()


def set_full_view():
    """
    Configures the application to display the full view interface.

    Actions performed:
    - Reconfigure button dimensions and text.
    - Show all hidden UI components.
    - Reset window attributes such as size, transparency, and 'always on top' behavior.
    - Create the Docker status bar.
    - Restore the last known full view geometry if available.

    Global Variables:
    - current_view: Tracks the current interface state ('full' or 'minimal').
    - last_minimal_position: Saves the geometry of the window when switching from minimal view.
    """
<<<<<<< HEAD
    def action():
        global current_view, last_minimal_position, silent_warning_duration

        # Reset button sizes and placements for full view
        mic_button.config(width=11, height=2)
        pause_button.config(width=11, height=2)
        switch_view_button.config(width=11, height=2, text="Minimize View")

        # Show all UI components
        user_input.grid()
        send_button.grid()
        clear_button.grid()
        # toggle_button.grid()
        upload_button.grid()
        response_display.grid()
        history_frame.grid()
        mic_button.grid(row=1, column=1, pady=5, padx=0,sticky='nsew')
        pause_button.grid(row=1, column=2, pady=5, padx=0,sticky='nsew')
        switch_view_button.grid(row=1, column=6, pady=5, padx=0,sticky='nsew')
        blinking_circle_canvas.grid(row=1, column=7, padx=0,pady=5)
        footer_frame.grid()
        
        

        window.toggle_menu_bar(enable=True, is_recording=is_recording)

        # Reconfigure button styles and text
        mic_button.config(bg="red" if is_recording else DEFAULT_BUTTON_COLOUR,
                        text="Stop\nRecording" if is_recording else "Start\nRecording")
        pause_button.config(bg="red" if is_paused else DEFAULT_BUTTON_COLOUR,
                            text="Resume" if is_paused else "Pause")
=======
    global current_view, last_minimal_position, silent_warning_duration

    # Reset button sizes and placements for full view
    mic_button.config(width=11, height=2)
    pause_button.config(width=11, height=2)
    switch_view_button.config(width=11, height=2, text="Minimize View")

    # Show all UI components
    user_input.grid()
    send_button.grid()
    clear_button.grid()
    # toggle_button.grid()
    upload_button.grid()
    response_display.grid()
    history_frame.grid()
    mic_button.grid(row=1, column=1, pady=5, padx=0, sticky='nsew')
    pause_button.grid(row=1, column=2, pady=5, padx=0, sticky='nsew')
    switch_view_button.grid(row=1, column=6, pady=5, padx=0, sticky='nsew')
    blinking_circle_canvas.grid(row=1, column=7, padx=0, pady=5)
    footer_frame.grid()
    
    

    window.toggle_menu_bar(enable=True, is_recording=is_recording)

    # Reconfigure button styles and text
    mic_button.config(bg="red" if is_recording else DEFAULT_BUTTON_COLOUR,
                      text="Stop\nRecording" if is_recording else "Start\nRecording")
    pause_button.config(bg="red" if is_paused else DEFAULT_BUTTON_COLOUR,
                        text="Resume" if is_paused else "Pause")

    # Unbind transparency events and reset window properties
    root.unbind('<Enter>')
    root.unbind('<Leave>')
    root.attributes('-alpha', 1.0)
    root.attributes('-topmost', False)
    root.minsize(900, 400)
    current_view = "full"

    # Recreates Silence Warning Bar
    window.destroy_warning_bar()
    check_silence_warning(silence_duration=silent_warning_duration)

    # add the minimal view geometry and remove the last full view geometry
    add_min_max(root)

    # create docker_status bar if enabled
    if app_settings.editable_settings["Use Docker Status Bar"]:
        window.create_docker_status_bar()

    if app_settings.editable_settings["Enable Scribe Template"]:
        window.destroy_scribe_template()
        window.create_scribe_template()

    # Save minimal view geometry and restore last full view geometry
    last_minimal_position = root.geometry()
    root.update_idletasks()
    if last_full_position:
        root.geometry(last_full_position)
    else:
        root.geometry("900x400")
>>>>>>> 777c0cd2

        # Unbind transparency events and reset window properties
        root.unbind('<Enter>')  
        root.unbind('<Leave>')
        root.attributes('-alpha', 1.0)
        root.attributes('-topmost', False)
        root.minsize(900, 400)
        current_view = "full"

        #Recreates Silence Warning Bar
        window.destroy_warning_bar()
        check_silence_warning(silence_duration= silent_warning_duration)

        # add the minimal view geometry and remove the last full view geometry
        add_min_max(root)

        # create docker_status bar if enabled
        if app_settings.editable_settings["Use Docker Status Bar"]:
            window.create_docker_status_bar()

        if app_settings.editable_settings["Enable Scribe Template"]:
            window.destroy_scribe_template()
            window.create_scribe_template()

        # Save minimal view geometry and restore last full view geometry
        last_minimal_position = root.geometry()
        root.update_idletasks()
        if last_full_position:
            root.geometry(last_full_position)
        else:
            root.geometry("900x400")

        # Disable to make the window an app(show taskbar icon)
        # root.attributes('-toolwindow', False)

    root.after(0, action)


def set_minimal_view():
    """
    Configures the application to display the minimal view interface.

    Actions performed:
    - Reconfigure button dimensions and text.
    - Hide non-essential UI components.
    - Bind transparency hover events for better focus.
    - Adjust window attributes such as size, transparency, and 'always on top' behavior.
    - Destroy and optionally recreate specific components like the Scribe template.

    Global Variables:
    - current_view: Tracks the current interface state ('full' or 'minimal').
    - last_full_position: Saves the geometry of the window when switching from full view.
    """
<<<<<<< HEAD
    def action():
        global current_view, last_full_position, silent_warning_duration

        # Remove all non-essential UI components
        user_input.grid_remove()
        send_button.grid_remove()
        clear_button.grid_remove()
        # toggle_button.grid_remove()
        upload_button.grid_remove()
        response_display.grid_remove()
        history_frame.grid_remove()
        blinking_circle_canvas.grid_remove()
        footer_frame.grid_remove()
        # Configure minimal view button sizes and placements
        mic_button.config(width=2, height=1)
        pause_button.config(width=2, height=1)
        switch_view_button.config(width=2, height=1)

        mic_button.grid(row=0, column=0, pady=2, padx=2)
        pause_button.grid(row=0, column=1, pady=2, padx=2)
        switch_view_button.grid(row=0, column=2, pady=2, padx=2)

        # Update button text based on recording and pause states
        mic_button.config(text="⏹️" if is_recording else "🎤")
        pause_button.config(text="▶️" if is_paused else "⏸️")
        switch_view_button.config(text="⬆️")  # Minimal view indicator

        blinking_circle_canvas.grid(row=0, column=3, pady=2, padx=2)

        window.toggle_menu_bar(enable=False)

        # Update window properties for minimal view
        root.attributes('-topmost', True)
        root.minsize(125, 50)  # Smaller minimum size for minimal view
        current_view = "minimal"

        if root.wm_state() == 'zoomed':  # Check if window is maximized
            root.wm_state('normal')       # Restore the window

        #Recreates Silence Warning Bar
        window.destroy_warning_bar()
        check_silence_warning(silence_duration= silent_warning_duration)

        # Set hover transparency events
        def on_enter(e):
            if e.widget == root:  # Ensure the event is from the root window
                root.attributes('-alpha', 1.0)

        def on_leave(e):
            if e.widget == root:  # Ensure the event is from the root window
                root.attributes('-alpha', 0.70)

        root.bind('<Enter>', on_enter)
        root.bind('<Leave>', on_leave)

        # Destroy and re-create components as needed
        window.destroy_docker_status_bar()
        if app_settings.editable_settings["Enable Scribe Template"]:
            window.destroy_scribe_template()
            window.create_scribe_template(row=1, column=0, columnspan=3, pady=5)

        # Remove the minimal view geometry and save the current full view geometry
        remove_min_max(root)

        # Save full view geometry and restore last minimal view geometry
        last_full_position = root.geometry()
        if last_minimal_position:
            root.geometry(last_minimal_position)
        else:
            root.geometry("125x50")  # Set the window size to the minimal view size
    root.after(0, action)
=======
    global current_view, last_full_position, silent_warning_duration

    # Remove all non-essential UI components
    user_input.grid_remove()
    send_button.grid_remove()
    clear_button.grid_remove()
    # toggle_button.grid_remove()
    upload_button.grid_remove()
    response_display.grid_remove()
    history_frame.grid_remove()
    blinking_circle_canvas.grid_remove()
    footer_frame.grid_remove()
    # Configure minimal view button sizes and placements
    mic_button.config(width=2, height=1)
    pause_button.config(width=2, height=1)
    switch_view_button.config(width=2, height=1)

    mic_button.grid(row=0, column=0, pady=2, padx=2)
    pause_button.grid(row=0, column=1, pady=2, padx=2)
    switch_view_button.grid(row=0, column=2, pady=2, padx=2)

    # Update button text based on recording and pause states
    mic_button.config(text="⏹️" if is_recording else "🎤")
    pause_button.config(text="▶️" if is_paused else "⏸️")
    switch_view_button.config(text="⬆️")  # Minimal view indicator

    blinking_circle_canvas.grid(row=0, column=3, pady=2, padx=2)

    window.toggle_menu_bar(enable=False)

    # Update window properties for minimal view
    root.attributes('-topmost', True)
    root.minsize(125, 50)  # Smaller minimum size for minimal view
    current_view = "minimal"

    if root.wm_state() == 'zoomed':  # Check if window is maximized
        root.wm_state('normal')       # Restore the window

    # Recreates Silence Warning Bar
    window.destroy_warning_bar()
    check_silence_warning(silence_duration=silent_warning_duration)

    # Set hover transparency events
    def on_enter(e):
        if e.widget == root:  # Ensure the event is from the root window
            root.attributes('-alpha', 1.0)

    def on_leave(e):
        if e.widget == root:  # Ensure the event is from the root window
            root.attributes('-alpha', 0.70)

    root.bind('<Enter>', on_enter)
    root.bind('<Leave>', on_leave)

    # Destroy and re-create components as needed
    window.destroy_docker_status_bar()
    if app_settings.editable_settings["Enable Scribe Template"]:
        window.destroy_scribe_template()
        window.create_scribe_template(row=1, column=0, columnspan=3, pady=5)

    # Remove the minimal view geometry and save the current full view geometry
    remove_min_max(root)

    # Save full view geometry and restore last minimal view geometry
    last_full_position = root.geometry()
    if last_minimal_position:
        root.geometry(last_minimal_position)
    else:
        root.geometry("125x50")  # Set the window size to the minimal view size
>>>>>>> 777c0cd2


def copy_text(widget):
    """
    Copy text content from a tkinter widget to the system clipboard.

    Args:
        widget: A tkinter Text widget containing the text to be copied.
    """
    text = widget.get("1.0", tk.END)
    try:
        pyperclip.copy(text)
    except Exception as e:
        logger.warning(str(e))


def add_placeholder(event, text_widget, placeholder_text="Text box"):
    """
    Add placeholder text to a tkinter Text widget when it's empty.

    Args:
        event: The event that triggered this function.
        text_widget: The tkinter Text widget to add placeholder text to.
        placeholder_text (str, optional): The placeholder text to display. Defaults to "Text box".
    """
<<<<<<< HEAD
    def on_call(text_widget=text_widget, placeholder_text=placeholder_text):
        if text_widget.get("1.0", "end-1c") == "":
            text_widget.insert("1.0", placeholder_text)
            text_widget.config(fg='grey')

    root.after(0, on_call)
=======
    if text_widget.get("1.0", "end-1c") == "":
        text_widget.insert("1.0", placeholder_text)

>>>>>>> 777c0cd2

def remove_placeholder(event, text_widget, placeholder_text="Text box"):
    """
    Remove placeholder text from a tkinter Text widget when it gains focus.

    Args:
        event: The event that triggered this function.
        text_widget: The tkinter Text widget to remove placeholder text from.
        placeholder_text (str, optional): The placeholder text to remove. Defaults to "Text box".
    """
<<<<<<< HEAD
    def on_call(text_widget=text_widget, placeholder_text=placeholder_text):
        if text_widget.get("1.0", "end-1c") == placeholder_text:
            text_widget.delete("1.0", "end")
            text_widget.config(fg='black')

    root.after(0, on_call)

def load_stt_model(event=None):
    """
    Initialize speech-to-text model loading in a separate thread.

    Args:
        event: Optional event parameter for binding to tkinter events.
    """
    thread = threading.Thread(target=_load_stt_model_thread)
    thread.start()
    return thread

def _load_stt_model_thread():
    """
    Internal function to load the Whisper speech-to-text model.
    
    Creates a loading window and handles the initialization of the WhisperModel
    with configured settings. Updates the global stt_local_model variable.
    
    Raises:
        Exception: Any error that occurs during model loading is caught, logged,
                  and displayed to the user via a message box.
    """
    with stt_model_loading_thread_lock:
        global stt_local_model

        def on_cancel_whisper_load():
            cancel_await_thread.set()

        model_name = app_settings.editable_settings[SettingsKeys.WHISPER_MODEL.value].strip()
        stt_loading_window = LoadingWindow(root, title="Speech to Text", initial_text=f"Loading Speech to Text {model_name} model. Please wait.", 
                            note_text="Note: If this is the first time loading the model, it will be actively downloading and may take some time.\n We appreciate your patience!",on_cancel=on_cancel_whisper_load)
        window.disable_settings_menu()
        print(f"Loading STT model: {model_name}")

        try:
            unload_stt_model()
            device_type = get_selected_whisper_architecture()
            set_cuda_paths()

            compute_type = app_settings.editable_settings[SettingsKeys.WHISPER_COMPUTE_TYPE.value]
            # Change the  compute type automatically if using a gpu one.
            if device_type == Architectures.CPU.architecture_value and compute_type == "float16":
                compute_type = "int8"


            stt_local_model = WhisperModel(
                model_name,
                device=device_type,
                cpu_threads=int(app_settings.editable_settings[SettingsKeys.WHISPER_CPU_COUNT.value]),
                compute_type=compute_type
            )

            print("STT model loaded successfully.")
        except Exception as e:
            logger.exception(f"Error loading STT model: {str(e)}")
            stt_local_model = None
            messagebox.showerror("Error", f"An error occurred while loading Speech to Text {type(e).__name__}: {e}")
        finally:
            window.enable_settings_menu()
            stt_loading_window.destroy()
            print("Closing STT loading window.")
        logging.debug(f"STT model status after loading: {stt_local_model=}")

def unload_stt_model(event=None):
    """
    Unload the speech-to-text model from memory.
    
    Cleans up the global stt_local_model instance and performs garbage collection
    to free up system resources.
    """
    global stt_local_model
    if stt_local_model is not None:
        print("Unloading STT model from device.")
        # no risk of temporary "stt_local_model in globals() is False" with same gc effect
        stt_local_model = None
        gc.collect()
        print("STT model unloaded successfully.")
    else:
        print("STT model is already unloaded.")
    logging.debug(f"STT model status after unloading: {stt_local_model=}")

def get_selected_whisper_architecture():
    """
    Determine the appropriate device architecture for the Whisper model.
    
    Returns:
        str: The architecture value (CPU or CUDA) based on user settings.
    """
    device_type = Architectures.CPU.architecture_value
    if app_settings.editable_settings[SettingsKeys.WHISPER_ARCHITECTURE.value] == Architectures.CUDA.label:
        device_type = Architectures.CUDA.architecture_value

    return device_type

def faster_whisper_transcribe(audio):
    """
    Transcribe audio using the Faster Whisper model.
    
    Args:
        audio: Audio data to transcribe.
    
    Returns:
        str: Transcribed text or error message if transcription fails.
        
    Raises:
        Exception: Any error during transcription is caught and returned as an error message.
    """
    try:
        if stt_local_model is None:
            load_stt_model()
            raise TranscribeError("Speech2Text model not loaded. Please try again once loaded.")
        
        # Validate beam_size
        try:
            beam_size = int(app_settings.editable_settings[SettingsKeys.WHISPER_BEAM_SIZE.value])
            if beam_size <= 0:
                raise ValueError(f"{SettingsKeys.WHISPER_BEAM_SIZE.value} must be greater than 0 in advanced settings")
        except (ValueError, TypeError) as e:
            logger.exception(f"Invalid {SettingsKeys.WHISPER_BEAM_SIZE.value} parameter: {str(e)}")
            return f"Invalid {SettingsKeys.WHISPER_BEAM_SIZE.value} parameter. Please go into the advanced settings and ensure you have a integer greater than 0: {str(e)}"

        additional_kwargs = {}
        if app_settings.editable_settings[SettingsKeys.USE_TRANSLATE_TASK.value]:
            additional_kwargs['task'] = 'translate'
        if app_settings.editable_settings[SettingsKeys.WHISPER_LANGUAGE_CODE.value] not in SettingsWindow.AUTO_DETECT_LANGUAGE_CODES:
            additional_kwargs['language'] = app_settings.editable_settings[SettingsKeys.WHISPER_LANGUAGE_CODE.value]

        if app_settings.editable_settings[SettingsKeys.WHISPER_INITIAL_PROMPT.value] not in SettingsWindow.AUTO_DETECT_LANGUAGE_CODES:
            additional_kwargs['initial_prompt'] = app_settings.editable_settings[SettingsKeys.WHISPER_INITIAL_PROMPT.value]

        # Validate vad_filter
        vad_filter = bool(app_settings.editable_settings[SettingsKeys.WHISPER_VAD_FILTER.value])

        start_time = time.monotonic()
        segments, info = stt_local_model.transcribe(
            audio,
            beam_size=beam_size,
            vad_filter=vad_filter,
            **additional_kwargs
        )
        if type(audio) in [str, np.ndarray]:
            print(f"took {time.monotonic() - start_time:.3f} seconds to process {len(audio)=} {type(audio)=} audio.")

        result = "".join(f"{segment.text} " for segment in segments)
        logger.debug(f"Result: {result}")

        # Only clean hallucinations if enabled in settings
        if app_settings.editable_settings[SettingsKeys.ENABLE_HALLUCINATION_CLEAN.value]:
            try:
                result = hallucination_cleaner.clean_text(result)
                logger.debug(f"Cleaned result: {result}")
            except Exception as e:
                # ignore the error as it should not break the transcription
                logger.exception(f"Error during hallucination cleaning: {str(e)}")
        return result
    except Exception as e:
        logger.exception(f"Error during transcription: {str(e)}")
        error_message = f"Transcription failed: {str(e)}"
        raise TranscribeError(error_message) from e

def set_cuda_paths():
    """
    Configure CUDA-related environment variables and paths.
    
    Sets up the necessary environment variables for CUDA execution when CUDA
    architecture is selected. Updates CUDA_PATH, CUDA_PATH_V12_4, and PATH
    environment variables with the appropriate NVIDIA driver paths.
    """
    if (get_selected_whisper_architecture() != Architectures.CUDA.architecture_value) or (app_settings.editable_settings[SettingsKeys.LLM_ARCHITECTURE.value] != Architectures.CUDA.label):
        return

    nvidia_base_path = Path(get_file_path('nvidia-drivers'))
    
    cuda_path = nvidia_base_path / 'cuda_runtime' / 'bin'
    cublas_path = nvidia_base_path / 'cublas' / 'bin'
    cudnn_path = nvidia_base_path / 'cudnn' / 'bin'
    
    paths_to_add = [str(cuda_path), str(cublas_path), str(cudnn_path)]
    env_vars = ['CUDA_PATH', 'CUDA_PATH_V12_4', 'PATH']

    for env_var in env_vars:
        current_value = os.environ.get(env_var, '')
        new_value = os.pathsep.join(paths_to_add + ([current_value] if current_value else []))
        os.environ[env_var] = new_value
=======
    if text_widget.get("1.0", "end-1c") == placeholder_text:
        text_widget.delete("1.0", "end")
>>>>>>> 777c0cd2

# Configure grid weights for scalability
root.grid_columnconfigure(0, weight=1, minsize=10)
root.grid_columnconfigure(1, weight=1)
root.grid_columnconfigure(2, weight=1)
root.grid_columnconfigure(3, weight=1)
root.grid_columnconfigure(4, weight=1)
root.grid_columnconfigure(5, weight=1)
root.grid_columnconfigure(6, weight=1)
root.grid_columnconfigure(7, weight=1)
root.grid_columnconfigure(8, weight=1)
root.grid_columnconfigure(9, weight=1)
root.grid_columnconfigure(10, weight=1)
root.grid_columnconfigure(11, weight=1, minsize=10)
root.grid_rowconfigure(0, weight=1)
root.grid_rowconfigure(1, weight=0)
root.grid_rowconfigure(2, weight=1)
root.grid_rowconfigure(3, weight=0)
root.grid_rowconfigure(4, weight=0)


window.load_main_window()

user_input = CustomTextBox(root, height=12)
user_input.grid(row=0, column=1, columnspan=8, padx=5, pady=15, sticky='nsew')


# Insert placeholder text
user_input.scrolled_text.insert("1.0", "Transcript of Conversation")

# Bind events to remove or add the placeholder with arguments
user_input.scrolled_text.bind(
    "<FocusIn>",
    lambda event: remove_placeholder(
        event,
        user_input.scrolled_text,
        "Transcript of Conversation"))
user_input.scrolled_text.bind(
    "<FocusOut>",
    lambda event: add_placeholder(
        event,
        user_input.scrolled_text,
        "Transcript of Conversation"))

mic_button = tk.Button(root, text="Start\nRecording", height=2, width=11)
mic_button.configure(command=lambda: threaded_toggle_recording(mic_button))
mic_button.grid(row=1, column=1, pady=5, sticky='nsew')

send_button = tk.Button(root, text="Generate Note", command=send_and_flash, height=2, width=11)
send_button.grid(row=1, column=3, pady=5, sticky='nsew')

pause_button = tk.Button(root, text="Pause", command=toggle_pause, height=2, width=11)
pause_button.grid(row=1, column=2, pady=5, sticky='nsew')

clear_button = tk.Button(root, text="Clear", command=clear_application_press, height=2, width=11)
clear_button.grid(row=1, column=4, pady=5, sticky='nsew')

# hidding the AI Scribe button
# toggle_button = tk.Button(root, text="AI Scribe\nON", command=toggle_aiscribe, height=2, width=11)
# toggle_button.grid(row=1, column=5, pady=5, sticky='nsew')

upload_button = tk.Button(root, text="Upload Audio\nFor Transcription", command=upload_file, height=2, width=11)
upload_button.grid(row=1, column=5, pady=5, sticky='nsew')

switch_view_button = tk.Button(root, text="Minimize View", command=toggle_view, height=2, width=11)
switch_view_button.grid(row=1, column=6, pady=5, sticky='nsew')

blinking_circle_canvas = tk.Canvas(root, width=20, height=20)
blinking_circle_canvas.grid(row=1, column=7, pady=5)
circle = blinking_circle_canvas.create_oval(5, 5, 15, 15, fill='white')

response_display = CustomTextBox(root, height=13, state="disabled")
response_display.grid(row=2, column=1, columnspan=8, padx=5, pady=15, sticky='nsew')

# Insert placeholder text
response_display.scrolled_text.configure(state='normal')
response_display.scrolled_text.insert("1.0", "Medical Note")
response_display.scrolled_text.configure(state='disabled')

if app_settings.editable_settings["Enable Scribe Template"]:
    window.create_scribe_template()

# Create a frame to hold both timestamp listbox and mic test
history_frame = ttk.Frame(root)
history_frame.grid(row=0, column=9, columnspan=2, rowspan=6, padx=5, pady=10, sticky='nsew')

# Configure the frame's grid
history_frame.grid_columnconfigure(0, weight=1)
history_frame.grid_rowconfigure(0, weight=4)  # Timestamp takes more space
history_frame.grid_rowconfigure(1, weight=1)
history_frame.grid_rowconfigure(2, weight=1)  # Mic test takes less space
history_frame.grid_rowconfigure(3, weight=1)

system_font = tk.font.nametofont("TkDefaultFont")
base_size = system_font.cget("size")
scaled_size = int(base_size * 0.9)  # 90% of system font size

# Add warning label
warning_label = tk.Label(history_frame,
                         text="Temporary Note History will be cleared when app closes",
                         # fg="red",
                         # wraplength=200,
                         justify="left",
                         font=tk.font.Font(size=scaled_size),
                         )
warning_label.grid(row=3, column=0, sticky='ew', pady=(0, 5))

# Add the timestamp listbox
timestamp_listbox = TimestampListbox(history_frame, height=30, exportselection=False, response_history=response_history)
timestamp_listbox.grid(row=0, column=0, rowspan=3, sticky='nsew')
timestamp_listbox.bind('<<ListboxSelect>>', show_response)
timestamp_listbox.insert(tk.END, "Temporary Note History")

warning_label = tk.Label(history_frame,
                            text="Temporary Note History will be cleared when app closes",
                            # fg="red",
                            # wraplength=200,
                            justify="left",
                            font=tk.font.Font(size=scaled_size),
                            )

if not app_settings.editable_settings[SettingsKeys.STORE_NOTES_LOCALLY.value]:
    warning_label.grid(row=3, column=0, sticky='ew', pady=(0,5))
    
    

# Add microphone test frame
mic_test = MicrophoneTestFrame(parent=history_frame, p=p, app_settings=app_settings, root=root)
mic_test.frame.grid(row=4, column=0, pady=10, sticky='nsew')  # Use grid to place the frame

# Add a footer frame at the bottom of the window
footer_frame = tk.Frame(root, bg="darkgray", height=30)
footer_frame.grid(row=100, column=0, columnspan=100, sticky="ew")  # Use grid instead of pack

# Add "Version 2" label in the center of the footer
version = get_application_version()
version_label = tk.Label(
    footer_frame,
    text=f"FreeScribe Client {version}",
    bg="darkgray").pack(
        side="left",
        expand=True,
        padx=2,
    pady=5)


window.update_aiscribe_texts(None)
# Bind Alt+P to send_and_receive function
root.bind('<Alt-p>', lambda event: pause_button.invoke())

# Bind Alt+R to toggle_recording function
root.bind('<Alt-r>', lambda event: mic_button.invoke())

# set min size
root.minsize(900, 400)

# ram checkj
if utils.system.is_system_low_memory() and not app_settings.is_low_mem_mode():
    logger.warning("System has low memory.")

    popup_box = PopupBox(root, 
    title="Low Memory Warning", 
    message="Your system has low memory. Please consider enabling Low Memory Mode in the settings.",
    button_text_1="Enable",
    button_text_2="Dismiss",
    )

    if popup_box.response == "button_1":
        app_settings.editable_settings[SettingsKeys.USE_LOW_MEM_MODE.value] = True
        app_settings.save_settings_to_file()
        logger.debug("Low Memory Mode enabled.")

if (app_settings.editable_settings['Show Welcome Message']):
    window.show_welcome_message()

#Wait for the UI root to be intialized then load the model. If using local llm.
# Do not load the models if low mem is activated.
if not app_settings.is_low_mem_mode():
    # Wait for the UI root to be intialized then load the model. If using local llm.
    if app_settings.editable_settings[SettingsKeys.LOCAL_LLM.value]:
        def on_cancel_llm_load():
            cancel_await_thread.set()
        root.after(
            100,
            lambda: (
                ModelManager.setup_model(
                    app_settings=app_settings,
                    root=root,
                    on_cancel=on_cancel_llm_load)))

    if app_settings.editable_settings[SettingsKeys.LOCAL_WHISPER.value]:
        # Inform the user that Local Whisper is being used for transcription
        print("Using Local Whisper for transcription.")
        root.after(100, lambda: (load_model_with_loading_screen(root=root, app_settings=app_settings)))

if app_settings.editable_settings[SettingsKeys.ENABLE_HALLUCINATION_CLEAN.value]:
    root.after(100, lambda: (
        load_hallucination_cleaner_model(root, app_settings)))

if app_settings.editable_settings[SettingsKeys.ENABLE_HALLUCINATION_CLEAN.value]:
    root.after(100, lambda: (
        load_hallucination_cleaner_model(root, app_settings)))

# wait for both whisper and llm to be loaded before unlocking the settings button
def await_models(timeout_length=60):
    """
    Waits until the necessary models (Whisper and LLM) are fully loaded.

    The function checks if local models are enabled based on application settings.
    If a remote model is used, the corresponding flag is set to True immediately,
    bypassing the wait. Otherwise, the function enters a loop that periodically
    checks for model readiness and prints status updates until both models are loaded.

    :return: None
    """

    if not hasattr(await_models, "start_timer"):
        await_models.start_timer = time.time()

    # if we cancel this thread then break out of the loop
    if cancel_await_thread.is_set():
        logger.info("*** Model loading cancelled. Enabling settings bar.")
        #reset the flag
        cancel_await_thread.clear()
        # reset the settings bar
        window.enable_settings_menu()
        # return so the .after() doesnt get called.
        return

    # if we are using remote whisper then we can assume it is loaded and dont wait
    whisper_loaded = (not app_settings.editable_settings[SettingsKeys.LOCAL_WHISPER.value] or is_whisper_valid())

    # if we are not using local llm then we can assume it is loaded and dont wait
    llm_loaded = (not app_settings.editable_settings[SettingsKeys.LOCAL_LLM.value] or ModelManager.local_model)

    # if there was a error stop checking
    if ModelManager.local_model == ModelStatus.ERROR:
        # Error message is displayed else where
        llm_loaded = True

    elapsed_time = time.time() - await_models.start_timer
    # wait for both models to be loaded
    if (not whisper_loaded or not llm_loaded ) and not app_settings.is_low_mem_mode():
        if math.floor(elapsed_time) % 5 == 0:
            logger.info(f"Waiting for models to load. Loading timer: {math.floor(elapsed_time)}, Timeout:{timeout_length}")

        # override the lock in case something else tried to edit
        window.disable_settings_menu()

        root.after(1000, await_models)
    else:
        logger.info("*** Models loaded successfully on startup.")

        # if error null out the model
        if ModelManager.local_model == ModelStatus.ERROR:
            ModelManager.local_model = None

        window.enable_settings_menu()


root.after(100, await_models)

root.bind("<<LoadSttModel>>", load_stt_model)
root.bind("<<UnloadSttModel>>", unload_stt_model)
root.bind("<<UpdateNoteHistoryUi>>", update_store_notes_locally_ui)

def generate_note_bind(event, data: np.ndarray):
    """
    Generate a note based on the current user input and update the response display.

    Args:
        event: Optional event parameter for binding to tkinter events.
    """
    loading_window = LoadingWindow(root, "Transcribing Audio", "Transcribing Audio. Please wait.", on_cancel=clear_application_press)
    
    def action():
        clear_application_press()

        wav_data = np.frombuffer(data, dtype=np.int16).astype(np.float32) / 32768

        result = faster_whisper_transcribe(wav_data)

        update_gui(result)

    wrk_thrd = threading.Thread(target=action)
    wrk_thrd.start()

    def check_thread():
        if wrk_thrd.is_alive():
            root.after(100, check_thread)
        else:
            loading_window.destroy()
            send_and_receive()

    check_thread()

                           
root.bind("<<GenerateNote>>", lambda e: threading.Thread(target=lambda: generate_note_bind(e, RecordingsManager.last_selected_data)).start())

if app_settings.editable_settings[SettingsKeys.STORE_NOTES_LOCALLY.value]:
    # Load temporary notes from the file
    load_notes_history()
    # Populate the UI with the loaded notes
    populate_ui_with_notes()


root.mainloop()

p.terminate()<|MERGE_RESOLUTION|>--- conflicted
+++ resolved
@@ -112,12 +112,7 @@
             logger.info(f"Deleting temporary file: {filename}")
             os.remove(file_path)
         except OSError as e:
-<<<<<<< HEAD
             logger.exception(f"Error deleting temporary file {filename}: {e}")
-=======
-            logger.error(f"Error deleting temporary file {filename}: {e}")
-
->>>>>>> 777c0cd2
 
 def on_closing():
     delete_temp_file('recording.wav')
@@ -510,26 +505,9 @@
             elif current_view == "minimal":
                 pause_button.config(text="⏸️", bg=DEFAULT_BUTTON_COLOUR)
 
-<<<<<<< HEAD
     root.after(0, action)
     
 SILENCE_WARNING_LENGTH = 10 # seconds, warn the user after 10s of no input something might be wrong
-=======
-    if is_paused:
-        if current_view == "full":
-            pause_button.config(text="Resume", bg="red")
-        elif current_view == "minimal":
-            pause_button.config(text="▶️", bg="red")
-    else:
-        if current_view == "full":
-            pause_button.config(text="Pause", bg=DEFAULT_BUTTON_COLOUR)
-        elif current_view == "minimal":
-            pause_button.config(text="⏸️", bg=DEFAULT_BUTTON_COLOUR)
-
-
-SILENCE_WARNING_LENGTH = 10  # seconds, warn the user after 10s of no input something might be wrong
-
->>>>>>> 777c0cd2
 
 def open_microphone_stream():
     """
@@ -560,11 +538,7 @@
     except (OSError, IOError) as e:
         # Log the error message
         # TODO System logger
-<<<<<<< HEAD
         logger.exception(f"An error occurred opening the stream({type(e).__name__}): {e}")
-=======
-        logger.error(f"An error occurred opening the stream({type(e).__name__}): {e}")
->>>>>>> 777c0cd2
         return None, e
 
 
@@ -815,7 +789,6 @@
 
 
 def update_gui(text):
-<<<<<<< HEAD
     def action(text):
         if user_input.scrolled_text.winfo_exists():
             user_input.scrolled_text.configure(state='normal')  # enable for editing
@@ -823,12 +796,6 @@
             user_input.scrolled_text.see(tk.END)
             user_input.scrolled_text.configure(state='disabled')  # disable again
     root.after(0, lambda: action(text))
-=======
-    # Tkinter is not thread safe, so we need to use root.after to make sure to update the GUI from main thread
-    root.after(0, lambda: user_input.scrolled_text.insert(tk.END, text + '\n'))
-    root.after(0, lambda: user_input.scrolled_text.see(tk.END))
-
->>>>>>> 777c0cd2
 
 def save_audio():
     global frames
@@ -874,25 +841,12 @@
 
         REALTIME_TRANSCRIBE_THREAD_ID = realtime_thread.ident
         
-<<<<<<< HEAD
         if not app_settings.editable_settings[SettingsKeys.WHISPER_REAL_TIME.value]:
             safe_set_transcription_box("Recording Audio... Realtime Transcription disabled. Audio while transcribe when you press stop recording.\n")
 
         # Set the text in the transcription box, nothing for it to be empty
         safe_set_note_box("")
 
-=======
-        def _start_recording_ui():
-            user_input.scrolled_text.configure(state='normal')
-            user_input.scrolled_text.delete("1.0", tk.END)
-            if not app_settings.editable_settings[SettingsKeys.WHISPER_REAL_TIME.value]:
-                user_input.scrolled_text.insert(tk.END, "Recording")
-            response_display.scrolled_text.configure(state='normal')
-            response_display.scrolled_text.delete("1.0", tk.END)
-            response_display.scrolled_text.configure(fg='black')
-            response_display.scrolled_text.configure(state='disabled')
-        root.after(0, _start_recording_ui)
->>>>>>> 777c0cd2
         is_recording = True
 
         # reset frames before new recording so old data is not used
@@ -902,15 +856,9 @@
         recording_thread.start()
 
         if current_view == "full":
-<<<<<<< HEAD
             safe_set_button_config(mic_button, bg="red", text="Stop\nRecording")
         elif current_view == "minimal":
             safe_set_button_config(mic_button, bg="red", text="⏹️")
-=======
-            root.after(0, lambda: mic_button.config(bg="red", text="Stop\nRecording"))
-        elif current_view == "minimal":
-            root.after(0, lambda: mic_button.config(bg="red", text="⏹️"))
->>>>>>> 777c0cd2
 
         start_flashing()
     else:
@@ -935,13 +883,7 @@
                 try:
                     kill_thread(thread_id)
                 except Exception as e:
-<<<<<<< HEAD
                     logger.exception(f"An error occurred: {e}")
-=======
-                    # Log the error message
-                    # TODO System logger
-                    logger.error(f"An error occurred: {e}")
->>>>>>> 777c0cd2
                 finally:
                     REALTIME_TRANSCRIBE_THREAD_ID = None
 
@@ -991,20 +933,8 @@
         logger.info("*** Recording Stopped")
         stop_flashing()
 
-<<<<<<< HEAD
 def disable_recording_ui_elements():
     def action():
-=======
-        if current_view == "full":
-            root.after(0, lambda: mic_button.config(bg=DEFAULT_BUTTON_COLOUR, text="Start\nRecording"))
-        elif current_view == "minimal":
-            root.after(0, lambda: mic_button.config(bg=DEFAULT_BUTTON_COLOUR, text="🎤"))
-        logger.debug("the end of toggle_recording")
-
-
-def disable_recording_ui_elements():
-    def _disable_recording_ui_elements():
->>>>>>> 777c0cd2
         window.disable_settings_menu()
         user_input.scrolled_text.configure(state='disabled')
         send_button.config(state='disabled')
@@ -1015,17 +945,10 @@
         timestamp_listbox.config(state='disabled')
         clear_button.config(state='disabled')
         mic_test.set_mic_test_state(False)
-<<<<<<< HEAD
     root.after(0, action)
 
 def enable_recording_ui_elements():
     def action():
-=======
-    root.after(0, _disable_recording_ui_elements)
-
-def enable_recording_ui_elements():
-    def _enable_recording_ui_elements():
->>>>>>> 777c0cd2
         window.enable_settings_menu()
         user_input.scrolled_text.configure(state='normal')
         send_button.config(state='normal')
@@ -1035,14 +958,9 @@
         timestamp_listbox.config(state='normal')
         clear_button.config(state='normal')
         mic_test.set_mic_test_state(True)
-<<<<<<< HEAD
 
     root.after(0, action)
         
-=======
-    root.after(0, _enable_recording_ui_elements)
-
->>>>>>> 777c0cd2
 
 def cancel_processing():
     """Cancels any ongoing audio processing.
@@ -1084,13 +1002,7 @@
         try:
             kill_thread(REALTIME_TRANSCRIBE_THREAD_ID)
         except Exception as e:
-<<<<<<< HEAD
             logger.exception(f"An error occurred: {e}")
-=======
-            # Log the error message
-            # TODO System logger
-            logger.error(f"An error occurred: {e}")
->>>>>>> 777c0cd2
         finally:
             REALTIME_TRANSCRIBE_THREAD_ID = None
 
@@ -1098,13 +1010,7 @@
         try:
             kill_thread(GENERATION_THREAD_ID)
         except Exception as e:
-<<<<<<< HEAD
             logger.exception(f"An error occurred: {e}")
-=======
-            # Log the error message
-            # TODO System logger
-            logger.error(f"An error occurred: {e}")
->>>>>>> 777c0cd2
         finally:
             GENERATION_THREAD_ID = None
 
@@ -1119,7 +1025,6 @@
         - Resets response display with default text
     """
     # Enable and clear user input field
-<<<<<<< HEAD
     safe_set_transcription_box("")
     
     # Reset focus to main window
@@ -1129,26 +1034,11 @@
 
     root.after(0, set_focus)  # Use after to ensure focus is set after UI updates
     
-=======
-    user_input.scrolled_text.configure(state='normal')
-    user_input.scrolled_text.delete("1.0", tk.END)
-
-    # Reset focus to main window
-    user_input.scrolled_text.focus_set()
-    root.focus_set()
->>>>>>> 777c0cd2
 
     stop_flashing()  # Stop any UI flashing effects
 
     # Reset response display with default text
-<<<<<<< HEAD
     safe_set_note_box("Medical Note")
-=======
-    response_display.scrolled_text.configure(state='normal')
-    response_display.scrolled_text.delete("1.0", tk.END)
-    response_display.scrolled_text.insert(tk.END, "Medical Note")
-    response_display.scrolled_text.configure(state='disabled')
->>>>>>> 777c0cd2
 
 # hidding the AI Scribe button Function
 # def toggle_aiscribe():
@@ -1196,12 +1086,7 @@
         try:
             kill_thread(thread_id)
         except Exception as e:
-<<<<<<< HEAD
             logger.exception(f"An error occurred: {e}")
-=======
-            # Log the error message
-            logger.error(f"An error occurred: {e}")
->>>>>>> 777c0cd2
         finally:
             GENERATION_THREAD_ID = None
             clear_application_press()
@@ -1253,16 +1138,11 @@
                 if app_settings.editable_settings[SettingsKeys.ENABLE_HALLUCINATION_CLEAN.value]:
                     result = hallucination_cleaner.clean_text(result)
             except Exception as e:
-<<<<<<< HEAD
-                result = f"An error occurred ({type(e).__name__}): {e}"
+                result = f"An error occurred ({type(e).__name__}): {e}\n \n {traceback.format_exc()}"
                 logger.exception(f"An error occurred: {e}")
-=======
-                logger.error(traceback.format_exc())
-                result = f"An error occurred ({type(e).__name__}): {e}\n \n {traceback.format_exc()}"
             finally:
                 if app_settings.is_low_mem_mode():
                     unload_stt_model()
->>>>>>> 777c0cd2
 
             transcribed_text = result
 
@@ -1274,19 +1154,8 @@
             if not is_audio_processing_whole_canceled.is_set():
                 safe_set_transcription_box(transcribed_text, send_and_receive)
         except Exception as e:
-<<<<<<< HEAD
             logger.exception(f"An error occurred: {e}")
             safe_set_transcription_box(f"An error occurred: {e}")
-=======
-            # Log the error message
-            logger.error(f"An error occurred: {e}")
-
-            # log error to input window
-            user_input.scrolled_text.configure(state='normal')
-            user_input.scrolled_text.delete("1.0", tk.END)
-            user_input.scrolled_text.insert(tk.END, f"An error occurred: {e}")
-            user_input.scrolled_text.configure(state='disabled')
->>>>>>> 777c0cd2
         finally:
             loading_window.destroy()
 
@@ -1355,13 +1224,7 @@
                             logger.exception(f"remote Error during hallucination cleaning: {str(e)}")
                     safe_set_transcription_box(transcribed_text, send_and_receive)
             except Exception as e:
-<<<<<<< HEAD
                 logger.exception(f"An error occurred: {e}")
-=======
-                # log error message
-                logger.error(f"An error occurred: {e}")
-
->>>>>>> 777c0cd2
                 # Display an error message to the user
                 safe_set_transcription_box(f"An error occurred: {e}")
             finally:
@@ -1432,10 +1295,7 @@
             file.write(encrypted_data)
         logger.info(f"Temporary notes saved to {notes_file_path}")
     except Exception as e:
-<<<<<<< HEAD
         logger.exception(f"Error saving temporary notes: {e}")
-=======
-        logger.error(f"Error saving temporary notes: {e}")
 
 def display_text(text):
     def _display_text():
@@ -1446,7 +1306,6 @@
         response_display.scrolled_text.configure(state='disabled')
     root.after(0, _display_text)
 
->>>>>>> 777c0cd2
 
 IS_FIRST_LOG = True
 
@@ -1455,16 +1314,9 @@
     def action(text):
         global response_history, user_message, IS_FIRST_LOG
 
-<<<<<<< HEAD
         if IS_FIRST_LOG:
             timestamp_listbox.delete(0, tk.END)
-            timestamp_listbox.config(fg='black')
             IS_FIRST_LOG = False
-=======
-    if IS_FIRST_LOG:
-        timestamp_listbox.delete(0, tk.END)
-        IS_FIRST_LOG = False
->>>>>>> 777c0cd2
 
         timestamp = datetime.datetime.now().strftime("%Y-%m-%d %H:%M:%S")
         response_history.insert(0, (timestamp, user_message, response_text))
@@ -1476,21 +1328,15 @@
         for time, _, _ in response_history:
             timestamp_listbox.insert(tk.END, time)
 
-<<<<<<< HEAD
         safe_set_note_box(response_text)
-        pyperclip.copy(response_text)
-        stop_flashing()
+        try:
+            # copy/paste may be disabled in sandbox environment
+            pyperclip.copy(response_text)
+        except Exception as e:
+            logger.warning(str(e))
+    stop_flashing()
     
     root.after(0, lambda: action(response_text))
-=======
-    display_text(response_text)
-    try:
-        # copy/paste may be disabled in sandbox environment
-        pyperclip.copy(response_text)
-    except Exception as e:
-        logger.warning(str(e))
-    stop_flashing()
->>>>>>> 777c0cd2
 
 
 def show_response(event):
@@ -1506,24 +1352,13 @@
         safe_set_button_config(send_button, text="Regenerate Note", bg=DEFAULT_BUTTON_COLOUR, state='normal')
         transcript_text = response_history[index][1]
         response_text = response_history[index][2]
-<<<<<<< HEAD
         safe_set_transcription_box(transcript_text)
         safe_set_note_box(response_text)
-        pyperclip.copy(response_text)
-=======
-        user_input.scrolled_text.configure(state='normal')
-        user_input.scrolled_text.delete("1.0", tk.END)
-        user_input.scrolled_text.insert(tk.END, transcript_text)
-        response_display.scrolled_text.configure(state='normal')
-        response_display.scrolled_text.delete('1.0', tk.END)
-        response_display.scrolled_text.insert('1.0', response_text)
-        response_display.scrolled_text.configure(state='disabled')
+
         try:
             pyperclip.copy(response_text)
         except Exception as e:
             logger.warning(str(e))
-
->>>>>>> 777c0cd2
 
 def send_text_to_api(edited_text):
     headers = {
@@ -1565,11 +1400,7 @@
         if app_settings.editable_settings["best_of"]:
             payload["best_of"] = int(app_settings.editable_settings["best_of"])
 
-<<<<<<< HEAD
         logger.exception(f"Error parsing settings: {e}. Using default settings.")
-=======
-        logger.info(f"Error parsing settings: {e}. Using default settings.")
->>>>>>> 777c0cd2
 
     try:
 
@@ -1800,8 +1631,8 @@
 
         return True
     except Exception as e:
-        logger.error(f"An error occurred: {e}")
-        display_text(f"An error occurred: {e}")
+        logger.exception(f"An error occurred: {e}")
+        safe_set_note_box(f"An error occurred: {e}")
         return False
 
 def check_and_warn_about_factual_consistency(formatted_message: str, medical_note: str) -> None:
@@ -1842,14 +1673,6 @@
         )
         messagebox.showwarning("Factual Consistency Heads-up", warning_message)
 
-<<<<<<< HEAD
-                return True
-            except Exception as e:
-                logger.exception(f"An error occurred: {e}")
-                safe_set_note_box(f"An error occurred: {e}")
-                return False
-=======
->>>>>>> 777c0cd2
 
 def show_edit_transcription_popup(formatted_message):
     scrubber = scrubadub.Scrubber()
@@ -1901,13 +1724,7 @@
             if screen_thread and screen_thread.is_alive():
                 kill_thread(screen_thread.ident)
         except Exception as e:
-<<<<<<< HEAD
             logger.exception(f"An error occurred: {e}")
-=======
-            # Log the error message
-            # TODO implment system logger
-            logger.error(f"An error occurred: {e}")
->>>>>>> 777c0cd2
         finally:
             GENERATION_THREAD_ID = None
             stop_flashing()
@@ -1969,12 +1786,7 @@
 def stop_flashing():
     global is_flashing
     is_flashing = False
-<<<<<<< HEAD
     root.after(0, lambda: blinking_circle_canvas.itemconfig(circle, fill='white'))  # Reset to default color
-=======
-    # Reset to default color
-    root.after(0, lambda: blinking_circle_canvas.itemconfig(circle, fill='white'))
->>>>>>> 777c0cd2
 
 
 def flash_circle():
@@ -2029,7 +1841,6 @@
     - current_view: Tracks the current interface state ('full' or 'minimal').
     - last_minimal_position: Saves the geometry of the window when switching from minimal view.
     """
-<<<<<<< HEAD
     def action():
         global current_view, last_minimal_position, silent_warning_duration
 
@@ -2061,69 +1872,6 @@
                         text="Stop\nRecording" if is_recording else "Start\nRecording")
         pause_button.config(bg="red" if is_paused else DEFAULT_BUTTON_COLOUR,
                             text="Resume" if is_paused else "Pause")
-=======
-    global current_view, last_minimal_position, silent_warning_duration
-
-    # Reset button sizes and placements for full view
-    mic_button.config(width=11, height=2)
-    pause_button.config(width=11, height=2)
-    switch_view_button.config(width=11, height=2, text="Minimize View")
-
-    # Show all UI components
-    user_input.grid()
-    send_button.grid()
-    clear_button.grid()
-    # toggle_button.grid()
-    upload_button.grid()
-    response_display.grid()
-    history_frame.grid()
-    mic_button.grid(row=1, column=1, pady=5, padx=0, sticky='nsew')
-    pause_button.grid(row=1, column=2, pady=5, padx=0, sticky='nsew')
-    switch_view_button.grid(row=1, column=6, pady=5, padx=0, sticky='nsew')
-    blinking_circle_canvas.grid(row=1, column=7, padx=0, pady=5)
-    footer_frame.grid()
-    
-    
-
-    window.toggle_menu_bar(enable=True, is_recording=is_recording)
-
-    # Reconfigure button styles and text
-    mic_button.config(bg="red" if is_recording else DEFAULT_BUTTON_COLOUR,
-                      text="Stop\nRecording" if is_recording else "Start\nRecording")
-    pause_button.config(bg="red" if is_paused else DEFAULT_BUTTON_COLOUR,
-                        text="Resume" if is_paused else "Pause")
-
-    # Unbind transparency events and reset window properties
-    root.unbind('<Enter>')
-    root.unbind('<Leave>')
-    root.attributes('-alpha', 1.0)
-    root.attributes('-topmost', False)
-    root.minsize(900, 400)
-    current_view = "full"
-
-    # Recreates Silence Warning Bar
-    window.destroy_warning_bar()
-    check_silence_warning(silence_duration=silent_warning_duration)
-
-    # add the minimal view geometry and remove the last full view geometry
-    add_min_max(root)
-
-    # create docker_status bar if enabled
-    if app_settings.editable_settings["Use Docker Status Bar"]:
-        window.create_docker_status_bar()
-
-    if app_settings.editable_settings["Enable Scribe Template"]:
-        window.destroy_scribe_template()
-        window.create_scribe_template()
-
-    # Save minimal view geometry and restore last full view geometry
-    last_minimal_position = root.geometry()
-    root.update_idletasks()
-    if last_full_position:
-        root.geometry(last_full_position)
-    else:
-        root.geometry("900x400")
->>>>>>> 777c0cd2
 
         # Unbind transparency events and reset window properties
         root.unbind('<Enter>')  
@@ -2161,7 +1909,6 @@
 
     root.after(0, action)
 
-
 def set_minimal_view():
     """
     Configures the application to display the minimal view interface.
@@ -2177,7 +1924,6 @@
     - current_view: Tracks the current interface state ('full' or 'minimal').
     - last_full_position: Saves the geometry of the window when switching from full view.
     """
-<<<<<<< HEAD
     def action():
         global current_view, last_full_position, silent_warning_duration
 
@@ -2249,77 +1995,6 @@
         else:
             root.geometry("125x50")  # Set the window size to the minimal view size
     root.after(0, action)
-=======
-    global current_view, last_full_position, silent_warning_duration
-
-    # Remove all non-essential UI components
-    user_input.grid_remove()
-    send_button.grid_remove()
-    clear_button.grid_remove()
-    # toggle_button.grid_remove()
-    upload_button.grid_remove()
-    response_display.grid_remove()
-    history_frame.grid_remove()
-    blinking_circle_canvas.grid_remove()
-    footer_frame.grid_remove()
-    # Configure minimal view button sizes and placements
-    mic_button.config(width=2, height=1)
-    pause_button.config(width=2, height=1)
-    switch_view_button.config(width=2, height=1)
-
-    mic_button.grid(row=0, column=0, pady=2, padx=2)
-    pause_button.grid(row=0, column=1, pady=2, padx=2)
-    switch_view_button.grid(row=0, column=2, pady=2, padx=2)
-
-    # Update button text based on recording and pause states
-    mic_button.config(text="⏹️" if is_recording else "🎤")
-    pause_button.config(text="▶️" if is_paused else "⏸️")
-    switch_view_button.config(text="⬆️")  # Minimal view indicator
-
-    blinking_circle_canvas.grid(row=0, column=3, pady=2, padx=2)
-
-    window.toggle_menu_bar(enable=False)
-
-    # Update window properties for minimal view
-    root.attributes('-topmost', True)
-    root.minsize(125, 50)  # Smaller minimum size for minimal view
-    current_view = "minimal"
-
-    if root.wm_state() == 'zoomed':  # Check if window is maximized
-        root.wm_state('normal')       # Restore the window
-
-    # Recreates Silence Warning Bar
-    window.destroy_warning_bar()
-    check_silence_warning(silence_duration=silent_warning_duration)
-
-    # Set hover transparency events
-    def on_enter(e):
-        if e.widget == root:  # Ensure the event is from the root window
-            root.attributes('-alpha', 1.0)
-
-    def on_leave(e):
-        if e.widget == root:  # Ensure the event is from the root window
-            root.attributes('-alpha', 0.70)
-
-    root.bind('<Enter>', on_enter)
-    root.bind('<Leave>', on_leave)
-
-    # Destroy and re-create components as needed
-    window.destroy_docker_status_bar()
-    if app_settings.editable_settings["Enable Scribe Template"]:
-        window.destroy_scribe_template()
-        window.create_scribe_template(row=1, column=0, columnspan=3, pady=5)
-
-    # Remove the minimal view geometry and save the current full view geometry
-    remove_min_max(root)
-
-    # Save full view geometry and restore last minimal view geometry
-    last_full_position = root.geometry()
-    if last_minimal_position:
-        root.geometry(last_minimal_position)
-    else:
-        root.geometry("125x50")  # Set the window size to the minimal view size
->>>>>>> 777c0cd2
 
 
 def copy_text(widget):
@@ -2345,18 +2020,12 @@
         text_widget: The tkinter Text widget to add placeholder text to.
         placeholder_text (str, optional): The placeholder text to display. Defaults to "Text box".
     """
-<<<<<<< HEAD
     def on_call(text_widget=text_widget, placeholder_text=placeholder_text):
         if text_widget.get("1.0", "end-1c") == "":
             text_widget.insert("1.0", placeholder_text)
             text_widget.config(fg='grey')
 
     root.after(0, on_call)
-=======
-    if text_widget.get("1.0", "end-1c") == "":
-        text_widget.insert("1.0", placeholder_text)
-
->>>>>>> 777c0cd2
 
 def remove_placeholder(event, text_widget, placeholder_text="Text box"):
     """
@@ -2367,202 +2036,12 @@
         text_widget: The tkinter Text widget to remove placeholder text from.
         placeholder_text (str, optional): The placeholder text to remove. Defaults to "Text box".
     """
-<<<<<<< HEAD
     def on_call(text_widget=text_widget, placeholder_text=placeholder_text):
         if text_widget.get("1.0", "end-1c") == placeholder_text:
             text_widget.delete("1.0", "end")
             text_widget.config(fg='black')
 
     root.after(0, on_call)
-
-def load_stt_model(event=None):
-    """
-    Initialize speech-to-text model loading in a separate thread.
-
-    Args:
-        event: Optional event parameter for binding to tkinter events.
-    """
-    thread = threading.Thread(target=_load_stt_model_thread)
-    thread.start()
-    return thread
-
-def _load_stt_model_thread():
-    """
-    Internal function to load the Whisper speech-to-text model.
-    
-    Creates a loading window and handles the initialization of the WhisperModel
-    with configured settings. Updates the global stt_local_model variable.
-    
-    Raises:
-        Exception: Any error that occurs during model loading is caught, logged,
-                  and displayed to the user via a message box.
-    """
-    with stt_model_loading_thread_lock:
-        global stt_local_model
-
-        def on_cancel_whisper_load():
-            cancel_await_thread.set()
-
-        model_name = app_settings.editable_settings[SettingsKeys.WHISPER_MODEL.value].strip()
-        stt_loading_window = LoadingWindow(root, title="Speech to Text", initial_text=f"Loading Speech to Text {model_name} model. Please wait.", 
-                            note_text="Note: If this is the first time loading the model, it will be actively downloading and may take some time.\n We appreciate your patience!",on_cancel=on_cancel_whisper_load)
-        window.disable_settings_menu()
-        print(f"Loading STT model: {model_name}")
-
-        try:
-            unload_stt_model()
-            device_type = get_selected_whisper_architecture()
-            set_cuda_paths()
-
-            compute_type = app_settings.editable_settings[SettingsKeys.WHISPER_COMPUTE_TYPE.value]
-            # Change the  compute type automatically if using a gpu one.
-            if device_type == Architectures.CPU.architecture_value and compute_type == "float16":
-                compute_type = "int8"
-
-
-            stt_local_model = WhisperModel(
-                model_name,
-                device=device_type,
-                cpu_threads=int(app_settings.editable_settings[SettingsKeys.WHISPER_CPU_COUNT.value]),
-                compute_type=compute_type
-            )
-
-            print("STT model loaded successfully.")
-        except Exception as e:
-            logger.exception(f"Error loading STT model: {str(e)}")
-            stt_local_model = None
-            messagebox.showerror("Error", f"An error occurred while loading Speech to Text {type(e).__name__}: {e}")
-        finally:
-            window.enable_settings_menu()
-            stt_loading_window.destroy()
-            print("Closing STT loading window.")
-        logging.debug(f"STT model status after loading: {stt_local_model=}")
-
-def unload_stt_model(event=None):
-    """
-    Unload the speech-to-text model from memory.
-    
-    Cleans up the global stt_local_model instance and performs garbage collection
-    to free up system resources.
-    """
-    global stt_local_model
-    if stt_local_model is not None:
-        print("Unloading STT model from device.")
-        # no risk of temporary "stt_local_model in globals() is False" with same gc effect
-        stt_local_model = None
-        gc.collect()
-        print("STT model unloaded successfully.")
-    else:
-        print("STT model is already unloaded.")
-    logging.debug(f"STT model status after unloading: {stt_local_model=}")
-
-def get_selected_whisper_architecture():
-    """
-    Determine the appropriate device architecture for the Whisper model.
-    
-    Returns:
-        str: The architecture value (CPU or CUDA) based on user settings.
-    """
-    device_type = Architectures.CPU.architecture_value
-    if app_settings.editable_settings[SettingsKeys.WHISPER_ARCHITECTURE.value] == Architectures.CUDA.label:
-        device_type = Architectures.CUDA.architecture_value
-
-    return device_type
-
-def faster_whisper_transcribe(audio):
-    """
-    Transcribe audio using the Faster Whisper model.
-    
-    Args:
-        audio: Audio data to transcribe.
-    
-    Returns:
-        str: Transcribed text or error message if transcription fails.
-        
-    Raises:
-        Exception: Any error during transcription is caught and returned as an error message.
-    """
-    try:
-        if stt_local_model is None:
-            load_stt_model()
-            raise TranscribeError("Speech2Text model not loaded. Please try again once loaded.")
-        
-        # Validate beam_size
-        try:
-            beam_size = int(app_settings.editable_settings[SettingsKeys.WHISPER_BEAM_SIZE.value])
-            if beam_size <= 0:
-                raise ValueError(f"{SettingsKeys.WHISPER_BEAM_SIZE.value} must be greater than 0 in advanced settings")
-        except (ValueError, TypeError) as e:
-            logger.exception(f"Invalid {SettingsKeys.WHISPER_BEAM_SIZE.value} parameter: {str(e)}")
-            return f"Invalid {SettingsKeys.WHISPER_BEAM_SIZE.value} parameter. Please go into the advanced settings and ensure you have a integer greater than 0: {str(e)}"
-
-        additional_kwargs = {}
-        if app_settings.editable_settings[SettingsKeys.USE_TRANSLATE_TASK.value]:
-            additional_kwargs['task'] = 'translate'
-        if app_settings.editable_settings[SettingsKeys.WHISPER_LANGUAGE_CODE.value] not in SettingsWindow.AUTO_DETECT_LANGUAGE_CODES:
-            additional_kwargs['language'] = app_settings.editable_settings[SettingsKeys.WHISPER_LANGUAGE_CODE.value]
-
-        if app_settings.editable_settings[SettingsKeys.WHISPER_INITIAL_PROMPT.value] not in SettingsWindow.AUTO_DETECT_LANGUAGE_CODES:
-            additional_kwargs['initial_prompt'] = app_settings.editable_settings[SettingsKeys.WHISPER_INITIAL_PROMPT.value]
-
-        # Validate vad_filter
-        vad_filter = bool(app_settings.editable_settings[SettingsKeys.WHISPER_VAD_FILTER.value])
-
-        start_time = time.monotonic()
-        segments, info = stt_local_model.transcribe(
-            audio,
-            beam_size=beam_size,
-            vad_filter=vad_filter,
-            **additional_kwargs
-        )
-        if type(audio) in [str, np.ndarray]:
-            print(f"took {time.monotonic() - start_time:.3f} seconds to process {len(audio)=} {type(audio)=} audio.")
-
-        result = "".join(f"{segment.text} " for segment in segments)
-        logger.debug(f"Result: {result}")
-
-        # Only clean hallucinations if enabled in settings
-        if app_settings.editable_settings[SettingsKeys.ENABLE_HALLUCINATION_CLEAN.value]:
-            try:
-                result = hallucination_cleaner.clean_text(result)
-                logger.debug(f"Cleaned result: {result}")
-            except Exception as e:
-                # ignore the error as it should not break the transcription
-                logger.exception(f"Error during hallucination cleaning: {str(e)}")
-        return result
-    except Exception as e:
-        logger.exception(f"Error during transcription: {str(e)}")
-        error_message = f"Transcription failed: {str(e)}"
-        raise TranscribeError(error_message) from e
-
-def set_cuda_paths():
-    """
-    Configure CUDA-related environment variables and paths.
-    
-    Sets up the necessary environment variables for CUDA execution when CUDA
-    architecture is selected. Updates CUDA_PATH, CUDA_PATH_V12_4, and PATH
-    environment variables with the appropriate NVIDIA driver paths.
-    """
-    if (get_selected_whisper_architecture() != Architectures.CUDA.architecture_value) or (app_settings.editable_settings[SettingsKeys.LLM_ARCHITECTURE.value] != Architectures.CUDA.label):
-        return
-
-    nvidia_base_path = Path(get_file_path('nvidia-drivers'))
-    
-    cuda_path = nvidia_base_path / 'cuda_runtime' / 'bin'
-    cublas_path = nvidia_base_path / 'cublas' / 'bin'
-    cudnn_path = nvidia_base_path / 'cudnn' / 'bin'
-    
-    paths_to_add = [str(cuda_path), str(cublas_path), str(cudnn_path)]
-    env_vars = ['CUDA_PATH', 'CUDA_PATH_V12_4', 'PATH']
-
-    for env_var in env_vars:
-        current_value = os.environ.get(env_var, '')
-        new_value = os.pathsep.join(paths_to_add + ([current_value] if current_value else []))
-        os.environ[env_var] = new_value
-=======
-    if text_widget.get("1.0", "end-1c") == placeholder_text:
-        text_widget.delete("1.0", "end")
->>>>>>> 777c0cd2
 
 # Configure grid weights for scalability
 root.grid_columnconfigure(0, weight=1, minsize=10)
