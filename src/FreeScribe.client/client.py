--- conflicted
+++ resolved
@@ -59,10 +59,7 @@
 from UI.Widgets.TimestampListbox import TimestampListbox
 from UI.ScrubWindow import ScrubWindow
 from Model import ModelStatus
-<<<<<<< HEAD
 from utils.whisper.WhisperModel import load_stt_model, faster_whisper_transcribe, is_whisper_valid, is_whisper_lock, load_model_with_loading_screen
-=======
->>>>>>> d04667d8
 
 
 if os.environ.get("FREESCRIBE_DEBUG"):
@@ -486,14 +483,8 @@
 
     # Check if we need to warn if silence is long than warn time
     if silence_duration >= SILENCE_WARNING_LENGTH and window.warning_bar is None and not is_paused:
-<<<<<<< HEAD
-        if current_view == "full":
-            window.create_warning_bar(
-                f"No audio input detected for {SILENCE_WARNING_LENGTH} seconds. Please check and ensure your microphone input device is working.")
-=======
         if current_view == "full":            
             window.create_warning_bar(f"No audio input detected for {SILENCE_WARNING_LENGTH} seconds. Please check and ensure your microphone input device is working.", closeButton=False)
->>>>>>> d04667d8
         elif current_view == "minimal":
             window.create_warning_bar(f"🔇No audio for {SILENCE_WARNING_LENGTH}s.", closeButton=False)
     elif silence_duration <= SILENCE_WARNING_LENGTH and window.warning_bar is not None:
@@ -1962,17 +1953,10 @@
 
     # if we are not using local llm then we can assume it is loaded and dont wait
     llm_loaded = (not app_settings.editable_settings[SettingsKeys.LOCAL_LLM.value] or ModelManager.local_model)
-<<<<<<< HEAD
 
     # if there was a error stop checking
     if ModelManager.local_model == ModelStatus.ERROR:
         # Error message is displayed else where
-=======
- 
-    # if there was a error stop checking
-    if ModelManager.local_model == ModelStatus.ERROR:
-        #Error message is displayed else where
->>>>>>> d04667d8
         llm_loaded = True
 
     # wait for both models to be loaded
