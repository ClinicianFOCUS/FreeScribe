"""
This software is released under the AGPL-3.0 license
Copyright (c) 2023-2024 Braedon Hendy

Further updates and packaging added in 2024 through the ClinicianFOCUS initiative, 
a collaboration with Dr. Braedon Hendy and Conestoga College Institute of Applied 
Learning and Technology as part of the CNERG+ applied research project, 
Unburdening Primary Healthcare: An Open-Source AI Clinician Partner Platform". 
Prof. Michael Yingbull (PI), Dr. Braedon Hendy (Partner), 
and Research Students - Software Developer Alex Simko, Pemba Sherpa (F24), and Naitik Patel.

"""

import os
import sys
import tkinter as tk
from tkinter import scrolledtext, ttk, filedialog
import certifi
import requests
import pyperclip
import wave
import threading
import numpy as np
import base64
import json
import pyaudio
import tkinter.messagebox as messagebox
import datetime
import whisper # python package is named openai-whisper
import scrubadub
import re
import speech_recognition as sr # python package is named speechrecognition
import time
import queue
import atexit
from UI.MainWindowUI import MainWindowUI
from UI.SettingsWindow import SettingsWindow, SettingsKeys
from UI.Widgets.CustomTextBox import CustomTextBox
from UI.LoadingWindow import LoadingWindow
from utils.file_utils import get_resource_path
from utils.icon_utils import set_logo
from UI.Widgets.MicrophoneSelector import MicrophoneState
from Model import  ModelManager
from utils.ip_utils import is_private_ip
import ctypes
import sys
from UI.DebugWindow import DualOutput
import sys
from utils.utils import window_has_running_instance, bring_to_front, close_mutex

dual = DualOutput()
sys.stdout = dual
sys.stderr = dual

APP_NAME = 'AI Medical Scribe'  # Application name

# check if another instance of the application is already running.
# if false, create a new instance of the application
# if true, exit the current instance
if not window_has_running_instance():
    root = tk.Tk()
    root.title(APP_NAME)
else:
    bring_to_front(APP_NAME)
    sys.exit(0)

<<<<<<< HEAD
if sys.platform == "darwin":
    abspath_to_certifi_cafile = os.path.abspath(certifi.where())
    os.environ['SSL_CERT_FILE'] = abspath_to_certifi_cafile
    os.environ['REQUESTS_CA_BUNDLE'] = abspath_to_certifi_cafile
    if getattr(sys, 'frozen', False):  # Check if running as a bundled app in macOS
        os.environ["PATH"] = os.path.join(sys._MEIPASS, 'ffmpeg')+ os.pathsep + os.environ["PATH"]

# GUI Setup
root = tk.Tk()
root.title("AI Medical Scribe")
=======
# Register the close_mutex function to be called on exit
atexit.register(close_mutex)
>>>>>>> 3d3eb787

# settings logic
app_settings = SettingsWindow()

#  create our ui elements and settings config
window = MainWindowUI(root, app_settings)

app_settings.set_main_window(window)

if app_settings.editable_settings["Use Docker Status Bar"]:
    window.create_docker_status_bar()

NOTE_CREATION = "Note Creation...Please Wait"

user_message = []
response_history = []
current_view = "full"
username = "user"
botname = "Assistant"
num_lines_to_keep = 20
uploaded_file_path = None
is_recording = False
is_realtimeactive = False
audio_data = []
frames = []
is_paused = False
is_flashing = False
use_aiscribe = True
is_gpt_button_active = False
p = pyaudio.PyAudio()
audio_queue = queue.Queue()
CHUNK = 1024
FORMAT = pyaudio.paInt16
CHANNELS = 1
RATE = 16000

# Application flags
is_audio_processing_realtime_canceled = threading.Event()
is_audio_processing_whole_canceled = threading.Event()

# Constants
DEFAULT_BUTTON_COLOUR = "SystemButtonFace"

#Thread tracking variables
REALTIME_TRANSCRIBE_THREAD_ID = None
GENERATION_THREAD_ID = None

# Global instance of whisper model
stt_local_model = None


def get_prompt(formatted_message):

    sampler_order = app_settings.editable_settings["sampler_order"]
    if isinstance(sampler_order, str):
        sampler_order = json.loads(sampler_order)
    return {
        "prompt": f"{formatted_message}\n",
        "use_story": app_settings.editable_settings["use_story"],
        "use_memory": app_settings.editable_settings["use_memory"],
        "use_authors_note": app_settings.editable_settings["use_authors_note"],
        "use_world_info": app_settings.editable_settings["use_world_info"],
        "max_context_length": int(app_settings.editable_settings["max_context_length"]),
        "max_length": int(app_settings.editable_settings["max_length"]),
        "rep_pen": float(app_settings.editable_settings["rep_pen"]),
        "rep_pen_range": int(app_settings.editable_settings["rep_pen_range"]),
        "rep_pen_slope": float(app_settings.editable_settings["rep_pen_slope"]),
        "temperature": float(app_settings.editable_settings["temperature"]),
        "tfs": float(app_settings.editable_settings["tfs"]),
        "top_a": float(app_settings.editable_settings["top_a"]),
        "top_k": int(app_settings.editable_settings["top_k"]),
        "top_p": float(app_settings.editable_settings["top_p"]),
        "typical": float(app_settings.editable_settings["typical"]),
        "sampler_order": sampler_order,
        "singleline": app_settings.editable_settings["singleline"],
        "frmttriminc": app_settings.editable_settings["frmttriminc"],
        "frmtrmblln": app_settings.editable_settings["frmtrmblln"]
    }

def threaded_toggle_recording():
    thread = threading.Thread(target=toggle_recording)
    thread.start()

def threaded_realtime_text():
    thread = threading.Thread(target=realtime_text)
    thread.start()
    return thread

def threaded_handle_message(formatted_message):
    thread = threading.Thread(target=show_edit_transcription_popup, args=(formatted_message,))
    thread.start()
    return thread

def threaded_send_audio_to_server():
    thread = threading.Thread(target=send_audio_to_server)
    thread.start()
    return thread


def toggle_pause():
    global is_paused
    is_paused = not is_paused

    if is_paused:
        if current_view == "full":
            pause_button.config(text="Resume", bg="red", highlightbackground="red")
        elif current_view == "minimal":
            pause_button.config(text="▶️", bg="red", highlightbackground="red")
    else:
        if current_view == "full":
            pause_button.config(text="Pause", bg=DEFAULT_BUTTON_COLOUR, highlightbackground=DEFAULT_BUTTON_COLOUR)
        elif current_view == "minimal":
            pause_button.config(text="⏸️", bg=DEFAULT_BUTTON_COLOUR, highlightbackground=DEFAULT_BUTTON_COLOUR)
    
SILENCE_WARNING_LENGTH = 10 # seconds, warn the user after 10s of no input something might be wrong

def record_audio():
    global is_paused, frames, audio_queue

    try:
        stream = p.open(
            format=FORMAT, 
            channels=1, 
            rate=RATE, 
            input=True,
            frames_per_buffer=CHUNK, 
            input_device_index=int(MicrophoneState.SELECTED_MICROPHONE_INDEX))
    except (OSError, IOError) as e:
        messagebox.showerror("Audio Error", f"Please check your microphone settings under whisper settings. Error opening audio stream: {e}")
        return

    try:

        current_chunk = []
        silent_duration = 0
        silent_warning_duration = 0
        record_duration = 0
        minimum_silent_duration = int(app_settings.editable_settings["Real Time Silence Length"])
        minimum_audio_duration = int(app_settings.editable_settings["Real Time Audio Length"])
        
        while is_recording:
            if not is_paused:
                data = stream.read(CHUNK, exception_on_overflow=False)
                frames.append(data)
                # Check for silence
                audio_buffer = np.frombuffer(data, dtype=np.int16).astype(np.float32) / 32768
                if is_silent(audio_buffer, app_settings.editable_settings["Silence cut-off"]):
                    silent_duration += CHUNK / RATE
                    silent_warning_duration += CHUNK / RATE
                else:
                    current_chunk.append(data)
                    silent_duration = 0
                    silent_warning_duration = 0
                
                record_duration += CHUNK / RATE

                # Check if we need to warn if silence is long than warn time
                check_silence_warning(silent_warning_duration)

                # If the current_chunk has at least 5 seconds of audio and 1 second of silence at the end
                if record_duration >= minimum_audio_duration and silent_duration >= minimum_silent_duration:
                    if app_settings.editable_settings["Real Time"] and current_chunk:
                        audio_queue.put(b''.join(current_chunk))
                    current_chunk = []
                    silent_duration = 0
                    record_duration = 0

        # Send any remaining audio chunk when recording stops
        if current_chunk:
            audio_queue.put(b''.join(current_chunk))
    except Exception as e:
        # Log the error message
        # TODO System logger
        # For now general catch on any problems
        print(f"An error occurred: {e}")
    finally:
        stream.stop_stream()
        stream.close()
        audio_queue.put(None)

        # If the warning bar is displayed, remove it
        if window.warning_bar is not None:
            window.destroy_warning_bar()

def check_silence_warning(silence_duration):
    """Check if silence warning should be displayed."""

    # Check if we need to warn if silence is long than warn time
    if silence_duration >= SILENCE_WARNING_LENGTH and window.warning_bar is None:
        
        window.create_warning_bar(f"No audio input detected for {SILENCE_WARNING_LENGTH} seconds. Please check your microphone input device in whisper settings and adjust your microphone cutoff level in advanced settings.")
    elif silence_duration <= SILENCE_WARNING_LENGTH and window.warning_bar is not None:
        # If the warning bar is displayed, remove it
        window.destroy_warning_bar()

def is_silent(data, threshold=0.01):
    """Check if audio chunk is silent"""
    data_array = np.array(data)
    max_value = max(abs(data_array))
    return max_value < threshold

def realtime_text():
    global frames, is_realtimeactive, audio_queue
    # Incase the user starts a new recording while this one the older thread is finishing.
    # This is a local flag to prevent the processing of the current audio chunk 
    # if the global flag is reset on new recording
    local_cancel_flag = False 
    if not is_realtimeactive:
        is_realtimeactive = True

        while True:
            #  break if canceled
            if is_audio_processing_realtime_canceled.is_set():
                local_cancel_flag = True
                break

            audio_data = audio_queue.get()
            if audio_data is None:
                break
            if app_settings.editable_settings["Real Time"] == True:
                print("Real Time Audio to Text")
                audio_buffer = np.frombuffer(audio_data, dtype=np.int16).astype(np.float32) / 32768
                if not is_silent(audio_buffer):
                    if app_settings.editable_settings[SettingsKeys.LOCAL_WHISPER.value] == True:
                        print("Local Real Time Whisper")
                        if stt_local_model is None:
                            update_gui("Local Whisper model not loaded. Please check your settings.")
                            break

                        result = stt_local_model.transcribe(audio_buffer, fp16=False)
                        if not local_cancel_flag and not is_audio_processing_realtime_canceled.is_set():
                            update_gui(result['text'])
                    else:
                        print("Remote Real Time Whisper")
                        if frames:
                            with wave.open(get_resource_path("realtime.wav"), 'wb') as wf:
                                wf.setnchannels(CHANNELS)
                                wf.setsampwidth(p.get_sample_size(FORMAT))
                                wf.setframerate(RATE)
                                wf.writeframes(b''.join(frames))
                            frames = []
                        file_to_send = get_resource_path("realtime.wav")
                        with open(file_to_send, 'rb') as f:
                            files = {'audio': f}

                            headers = {
                                "Authorization": "Bearer "+app_settings.editable_settings[SettingsKeys.WHISPER_SERVER_API_KEY.value]
                            }

                            try:
                                verify = not app_settings.editable_settings["S2T Server Self-Signed Certificates"]
                                response = requests.post(app_settings.editable_settings[SettingsKeys.WHISPER_ENDPOINT.value], headers=headers,files=files, verify=verify)
                                if response.status_code == 200:
                                    text = response.json()['text']
                                    if not local_cancel_flag and not is_audio_processing_realtime_canceled.is_set():
                                        update_gui(text)
                                else:
                                    update_gui(f"Error (HTTP Status {response.status_code}): {response.text}")
                            except Exception as e:
                                update_gui(f"Error: {e}")
                            finally:
                                #Task done clean up file
                                if os.path.exists(file_to_send):
                                    f.close()
                                    os.remove(file_to_send)
                audio_queue.task_done()
    else:
        is_realtimeactive = False

def update_gui(text):
    user_input.scrolled_text.insert(tk.END, text + '\n')
    user_input.scrolled_text.see(tk.END)

def save_audio():
    global frames
    if frames:
        with wave.open(get_resource_path("recording.wav"), 'wb') as wf:
            wf.setnchannels(CHANNELS)
            wf.setsampwidth(p.get_sample_size(FORMAT))
            wf.setframerate(RATE)
            wf.writeframes(b''.join(frames))
        frames = []  # Clear recorded data

    if app_settings.editable_settings["Real Time"] == True and is_audio_processing_realtime_canceled.is_set() is False:
        send_and_receive()
    elif app_settings.editable_settings["Real Time"] == False and is_audio_processing_whole_canceled.is_set() is False:
        threaded_send_audio_to_server()

def toggle_recording():
    global is_recording, recording_thread, DEFAULT_BUTTON_COLOUR, audio_queue, current_view, REALTIME_TRANSCRIBE_THREAD_ID

    # Reset the cancel flags going into a fresh recording
    if not is_recording:
        is_audio_processing_realtime_canceled.clear()
        is_audio_processing_whole_canceled.clear()

    if is_paused:
        toggle_pause()

    realtime_thread = threaded_realtime_text()

    if not is_recording:
        disable_recording_ui_elements()
        REALTIME_TRANSCRIBE_THREAD_ID = realtime_thread.ident
        user_input.scrolled_text.configure(state='normal')
        user_input.scrolled_text.delete("1.0", tk.END)
        if not app_settings.editable_settings["Real Time"]:
            user_input.scrolled_text.insert(tk.END, "Recording")
        response_display.scrolled_text.configure(state='normal')
        response_display.scrolled_text.delete("1.0", tk.END)
        response_display.scrolled_text.configure(fg='black')
        response_display.scrolled_text.configure(state='disabled')
        is_recording = True

        recording_thread = threading.Thread(target=record_audio)
        recording_thread.start()


        if current_view == "full":
            mic_button.config(highlightbackground="red", bg="red", text="Stop\nRecording")
        elif current_view == "minimal":
            mic_button.config(highlightbackground="red",bg="red", text="⏹️")
        
        start_flashing()
    else:
        enable_recording_ui_elements()
        is_recording = False
        if recording_thread.is_alive():
            recording_thread.join()  # Ensure the recording thread is terminated
        
        if app_settings.editable_settings["Real Time"] and not is_audio_processing_realtime_canceled.is_set():
            def cancel_realtime_processing(thread_id):
                """Cancels any ongoing audio processing.
                
                Sets the global flag to stop audio processing operations.
                """
                global REALTIME_TRANSCRIBE_THREAD_ID

                try:
                    kill_thread(thread_id)
                except Exception as e:
                    # Log the error message
                    # TODO System logger
                    print(f"An error occurred: {e}")
                finally:
                    REALTIME_TRANSCRIBE_THREAD_ID = None

                #empty the queue
                while not audio_queue.empty():
                    audio_queue.get()
                    audio_queue.task_done()

            loading_window = LoadingWindow(root, "Processing Audio", "Processing Audio. Please wait.", on_cancel=lambda: (cancel_processing(), cancel_realtime_processing(REALTIME_TRANSCRIBE_THREAD_ID)))


            timeout_timer = 0
            while audio_queue.empty() is False and timeout_timer < 180:
                # break because cancel was requested
                if is_audio_processing_realtime_canceled.is_set():
                    break
                
                timeout_timer += 0.1
                time.sleep(0.1)
            
            loading_window.destroy()

            realtime_thread.join()

        save_audio()

        if current_view == "full":
            mic_button.config(bg=DEFAULT_BUTTON_COLOUR, highlightbackground=DEFAULT_BUTTON_COLOUR, text="Start\nRecording")
        elif current_view == "minimal":
            mic_button.config(bg=DEFAULT_BUTTON_COLOUR, highlightbackground=DEFAULT_BUTTON_COLOUR, text="🎤")

def disable_recording_ui_elements():
    window.disable_settings_menu()
    user_input.scrolled_text.configure(state='disabled')
    send_button.config(state='disabled')
    toggle_button.config(state='disabled')
    upload_button.config(state='disabled')
    response_display.scrolled_text.configure(state='disabled')
    timestamp_listbox.config(state='disabled')
    clear_button.config(state='disabled')

def enable_recording_ui_elements():
    window.enable_settings_menu()
    user_input.scrolled_text.configure(state='normal')
    send_button.config(state='normal')
    toggle_button.config(state='normal')
    upload_button.config(state='normal')
    timestamp_listbox.config(state='normal')
    clear_button.config(state='normal')
    

def cancel_processing():
    """Cancels any ongoing audio processing.
    
    Sets the global flag to stop audio processing operations.
    """
    print("Processing canceled.")

    if app_settings.editable_settings["Real Time"]:
        is_audio_processing_realtime_canceled.set() # Flag to terminate processing
    else:
        is_audio_processing_whole_canceled.set()  # Flag to terminate processing

def clear_application_press():
    """Resets the application state by clearing text fields and recording status."""
    reset_recording_status()  # Reset recording-related variables
    clear_all_text_fields()  # Clear UI text areas

def reset_recording_status():
    """Resets all recording-related variables and stops any active recording.
    
    Handles cleanup of recording state by:
        - Checking if recording is active
        - Canceling any processing
        - Stopping the recording thread
    """
    global is_recording, frames, audio_queue, REALTIME_TRANSCRIBE_THREAD_ID, GENERATION_THREAD_ID
    if is_recording:  # Only reset if currently recording
        cancel_processing()  # Stop any ongoing processing
        threaded_toggle_recording()  # Stop the recording thread

    # kill the generation thread if active
    if REALTIME_TRANSCRIBE_THREAD_ID:
        # Exit the current realtime thread
        try:
            kill_thread(REALTIME_TRANSCRIBE_THREAD_ID)
        except Exception as e:
            # Log the error message
            # TODO System logger
            print(f"An error occurred: {e}")
        finally:
            REALTIME_TRANSCRIBE_THREAD_ID = None

    if GENERATION_THREAD_ID:
        try:
            kill_thread(GENERATION_THREAD_ID)
        except Exception as e:
            # Log the error message
            # TODO System logger
            print(f"An error occurred: {e}")
        finally:
            GENERATION_THREAD_ID = None

def clear_all_text_fields():
    """Clears and resets all text fields in the application UI.
    
    Performs the following:
        - Clears user input field
        - Resets focus
        - Stops any flashing effects
        - Resets response display with default text
    """
    # Enable and clear user input field
    user_input.scrolled_text.configure(state='normal')
    user_input.scrolled_text.delete("1.0", tk.END)
    
    # Reset focus to main window
    user_input.scrolled_text.focus_set()
    root.focus_set()
    
    stop_flashing()  # Stop any UI flashing effects
    
    # Reset response display with default text
    response_display.scrolled_text.configure(state='normal')
    response_display.scrolled_text.delete("1.0", tk.END)
    response_display.scrolled_text.insert(tk.END, "Medical Note")
    response_display.scrolled_text.config(fg='grey')
    response_display.scrolled_text.configure(state='disabled')

def toggle_aiscribe():
    global use_aiscribe
    use_aiscribe = not use_aiscribe
    toggle_button.config(text="AI Scribe\nON" if use_aiscribe else "AI Scribe\nOFF")

def send_audio_to_server():
    """
    Sends an audio file to either a local or remote Whisper server for transcription.

    Global Variables:
    ----------------
    uploaded_file_path : str
        The path to the uploaded audio file. If `None`, the function defaults to
        'recording.wav'.

    Parameters:
    -----------
    None

    Returns:
    --------
    None

    Raises:
    -------
    ValueError
        If the `app_settings.editable_settings[SettingsKeys.LOCAL_WHISPER.value]` flag is not a boolean.
    FileNotFoundError
        If the specified audio file does not exist.
    requests.exceptions.RequestException
        If there is an issue with the HTTP request to the remote server.
    """

    global uploaded_file_path
    current_thread_id = threading.current_thread().ident

    def cancel_whole_audio_process(thread_id):
        global GENERATION_THREAD_ID
        
        is_audio_processing_whole_canceled.clear()

        try:
            kill_thread(thread_id)
        except Exception as e:
            # Log the error message
            #TODO Logging the message to system logger
            print(f"An error occurred: {e}")
        finally:
            GENERATION_THREAD_ID = None

    loading_window = LoadingWindow(root, "Processing Audio", "Processing Audio. Please wait.", on_cancel=lambda: (cancel_processing(), cancel_whole_audio_process(current_thread_id)))

    # Check if SettingsKeys.LOCAL_WHISPER is enabled in the editable settings
    if app_settings.editable_settings[SettingsKeys.LOCAL_WHISPER.value] == True:
        # Inform the user that SettingsKeys.LOCAL_WHISPER.value is being used for transcription
        print(f"Using {SettingsKeys.LOCAL_WHISPER.value} for transcription.")
        # Configure the user input widget to be editable and clear its content
        user_input.scrolled_text.configure(state='normal')
        user_input.scrolled_text.delete("1.0", tk.END)

        # Display a message indicating that audio to text processing is in progress
        user_input.scrolled_text.insert(tk.END, "Audio to Text Processing...Please Wait")
        try:
            # Load the specified Whisper model
            model_name = app_settings.editable_settings["Whisper Model"].strip()
            model = whisper.load_model(model_name)

            # Determine the file to send for transcription
            file_to_send = uploaded_file_path or get_resource_path('recording.wav')
            delete_file = False if uploaded_file_path else True
            uploaded_file_path = None

            # Transcribe the audio file using the loaded model
            result = stt_local_model.transcribe(file_to_send)
            transcribed_text = result["text"]

            # done with file clean up
            if os.path.exists(file_to_send) and delete_file is True:
                os.remove(file_to_send)

            #check if canceled, if so do not update the UI
            if not is_audio_processing_whole_canceled.is_set():
                # Update the user input widget with the transcribed text
                user_input.scrolled_text.configure(state='normal')
                user_input.scrolled_text.delete("1.0", tk.END)
                user_input.scrolled_text.insert(tk.END, transcribed_text)

                # Send the transcribed text and receive a response
                send_and_receive()
        except Exception as e:
            # Log the error message
            # TODO: Add system eventlogger
            print(f"An error occurred: {e}")

            #log error to input window
            user_input.scrolled_text.configure(state='normal')
            user_input.scrolled_text.delete("1.0", tk.END)
            user_input.scrolled_text.insert(tk.END, f"An error occurred: {e}")
            user_input.scrolled_text.configure(state='disabled')
        finally:
            loading_window.destroy()
            
    else:
        # Inform the user that Remote Whisper is being used for transcription
        print("Using Remote Whisper for transcription.")

        # Configure the user input widget to be editable and clear its content
        user_input.scrolled_text.configure(state='normal')
        user_input.scrolled_text.delete("1.0", tk.END)

        # Display a message indicating that audio to text processing is in progress
        user_input.scrolled_text.insert(tk.END, "Audio to Text Processing...Please Wait")

        delete_file = False if uploaded_file_path else True

        # Determine the file to send for transcription
        if uploaded_file_path:
            file_to_send = uploaded_file_path
            uploaded_file_path = None
        else:
            file_to_send = get_resource_path('recording.wav')

        # Open the audio file in binary mode
        with open(file_to_send, 'rb') as f:
            files = {'audio': f}

            # Add the Bearer token to the headers for authentication
            headers = {
                "Authorization": f"Bearer {app_settings.editable_settings[SettingsKeys.WHISPER_SERVER_API_KEY.value]}"
            }

            try:
                verify = not app_settings.editable_settings["S2T Server Self-Signed Certificates"]

                # Send the request without verifying the SSL certificate
                response = requests.post(app_settings.editable_settings[SettingsKeys.WHISPER_ENDPOINT.value], headers=headers, files=files, verify=verify)

                response.raise_for_status()

                # check if canceled, if so do not update the UI
                if not is_audio_processing_whole_canceled.is_set():
                    # Update the UI with the transcribed text
                    transcribed_text = response.json()['text']
                    user_input.scrolled_text.configure(state='normal')
                    user_input.scrolled_text.delete("1.0", tk.END)
                    user_input.scrolled_text.insert(tk.END, transcribed_text)

                    # Send the transcribed text and receive a response
                    send_and_receive()
            except Exception as e:
                # log error message
                #TODO: Implment proper logging to system
                print(f"An error occurred: {e}")
                # Display an error message to the user
                user_input.scrolled_text.configure(state='normal')
                user_input.scrolled_text.delete("1.0", tk.END)
                user_input.scrolled_text.insert(tk.END, f"An error occurred: {e}")
                user_input.scrolled_text.configure(state='disabled')
            finally:
                # done with file clean up
                f.close()
                if os.path.exists(file_to_send) and delete_file:
                    os.remove(file_to_send)
                loading_window.destroy()

def kill_thread(thread_id):
    """
    Terminate a thread with a given thread ID.

    This function forcibly terminates a thread by raising a `SystemExit` exception in its context.
    **Use with caution**, as this method is not safe and can lead to unpredictable behavior, 
    including corruption of shared resources or deadlocks.

    :param thread_id: The ID of the thread to terminate.
    :type thread_id: int
    :raises ValueError: If the thread ID is invalid.
    :raises SystemError: If the operation fails due to an unexpected state.
    """
    # Call the C function `PyThreadState_SetAsyncExc` to asynchronously raise
    # an exception in the target thread's context.
    res = ctypes.pythonapi.PyThreadState_SetAsyncExc(
        ctypes.c_long(thread_id),  # The thread ID to target (converted to `long`).
        ctypes.py_object(SystemExit)  # The exception to raise in the thread.
    )

    # Check the result of the function call.
    if res == 0:
        # If 0 is returned, the thread ID is invalid.
        raise ValueError(f"Invalid thread ID: {thread_id}")
    elif res > 1:
        # If more than one thread was affected, something went wrong.
        # Reset the state to prevent corrupting other threads.
        ctypes.pythonapi.PyThreadState_SetAsyncExc(thread_id, None)
        raise SystemError("PyThreadState_SetAsyncExc failed")

def send_and_receive():
    global use_aiscribe, user_message
    user_message = user_input.scrolled_text.get("1.0", tk.END).strip()
    display_text(NOTE_CREATION)
    threaded_handle_message(user_message)

        

def display_text(text):
    response_display.scrolled_text.configure(state='normal')
    response_display.scrolled_text.delete("1.0", tk.END)
    response_display.scrolled_text.insert(tk.END, f"{text}\n")
    response_display.scrolled_text.configure(fg='black')
    response_display.scrolled_text.configure(state='disabled')

IS_FIRST_LOG = True
def update_gui_with_response(response_text):
    global response_history, user_message, IS_FIRST_LOG

    if IS_FIRST_LOG:
        timestamp_listbox.delete(0, tk.END)
        timestamp_listbox.config(fg='black')
        IS_FIRST_LOG = False

    timestamp = datetime.datetime.now().strftime("%Y-%m-%d %H:%M:%S")
    response_history.insert(0, (timestamp, user_message, response_text))

    # Update the timestamp listbox
    timestamp_listbox.delete(0, tk.END)
    for time, _, _ in response_history:
        timestamp_listbox.insert(tk.END, time)

    display_text(response_text)
    pyperclip.copy(response_text)
    stop_flashing()

def show_response(event):
    global IS_FIRST_LOG

    if IS_FIRST_LOG:
        return

    selection = event.widget.curselection()
    if selection:
        index = selection[0]
        transcript_text = response_history[index][1]
        response_text = response_history[index][2]
        user_input.scrolled_text.configure(state='normal')
        user_input.scrolled_text.config(fg='black')
        user_input.scrolled_text.delete("1.0", tk.END)
        user_input.scrolled_text.insert(tk.END, transcript_text)
        response_display.scrolled_text.configure(state='normal')
        response_display.scrolled_text.delete('1.0', tk.END)
        response_display.scrolled_text.insert('1.0', response_text)
        response_display.scrolled_text.config(fg='black')
        response_display.scrolled_text.configure(state='disabled')
        pyperclip.copy(response_text)

def send_text_to_api(edited_text):
    headers = {
        "Authorization": f"Bearer {app_settings.OPENAI_API_KEY}",
        "Content-Type": "application/json",
        "accept": "application/json",
    }

    payload = {}

    try:
        payload = {
            "model": app_settings.editable_settings["Model"].strip(),
            "messages": [
                {"role": "user", "content": edited_text}
            ],
            "temperature": float(app_settings.editable_settings["temperature"]),
            "top_p": float(app_settings.editable_settings["top_p"]),
            "top_k": int(app_settings.editable_settings["top_k"]),
            "tfs": float(app_settings.editable_settings["tfs"]),
        }

        if app_settings.editable_settings["best_of"]:
            payload["best_of"] = int(app_settings.editable_settings["best_of"])
            
    except ValueError as e:
        payload = {
            "model": app_settings.editable_settings["Model"].strip(),
            "messages": [
                {"role": "user", "content": edited_text}
            ],
            "temperature": 0.1,
            "top_p": 0.4,
            "top_k": 30,
            "best_of": 6,
            "tfs": 0.97,
        }

        if app_settings.editable_settings["best_of"]:
            payload["best_of"] = int(app_settings.editable_settings["best_of"])

        print(f"Error parsing settings: {e}. Using default settings.")

    try:

        if app_settings.editable_settings["Model Endpoint"].endswith('/'):
            app_settings.editable_settings["Model Endpoint"] = app_settings.editable_settings["Model Endpoint"][:-1]

        # Open API Style
        verify = not app_settings.editable_settings["AI Server Self-Signed Certificates"]
        response = requests.post(app_settings.editable_settings["Model Endpoint"]+"/chat/completions", headers=headers, json=payload, verify=verify)

        response.raise_for_status()
        response_data = response.json()
        response_text = (response_data['choices'][0]['message']['content'])
        return response_text

        #############################################################
        #                                                           #
        #                   OpenAI API Style                        #
        #           Uncomment to use API Style Selector             #
        #                                                           #
        #############################################################
        
        # if app_settings.API_STYLE == "OpenAI":                    
        # elif app_settings.API_STYLE == "KoboldCpp":
        #     prompt = get_prompt(edited_text)

        #     verify = not app_settings.editable_settings["AI Server Self-Signed Certificates"]
        #     response = requests.post(app_settings.editable_settings["Model Endpoint"] + "/api/v1/generate", json=prompt, verify=verify)

        #     if response.status_code == 200:
        #         results = response.json()['results']
        #         response_text = results[0]['text']
        #         response_text = response_text.replace("  ", " ").strip()
        #         return response_text

    except Exception as e:
        raise e

def send_text_to_localmodel(edited_text):  
    # Send prompt to local model and get response
    if ModelManager.local_model is None:
        ModelManager.setup_model(app_settings=app_settings, root=root)

        timer = 0
        while ModelManager.local_model is None and timer < 30:
            timer += 0.1
            time.sleep(0.1)
        

    return ModelManager.local_model.generate_response(
        edited_text,
        max_tokens=int(app_settings.editable_settings["max_length"]),
        temperature=float(app_settings.editable_settings["temperature"]),
        top_p=float(app_settings.editable_settings["top_p"]),
        repeat_penalty=float(app_settings.editable_settings["rep_pen"]),
    )

    


def send_text_to_chatgpt(edited_text):  
    if app_settings.editable_settings["Use Local LLM"]:
        return send_text_to_localmodel(edited_text)
    else:
        return send_text_to_api(edited_text)

def generate_note(formatted_message):
            try:
                # If note generation is on
                if use_aiscribe:
                    # If pre-processing is enabled
                    if app_settings.editable_settings["Use Pre-Processing"]:
                        #Generate Facts List
                        list_of_facts = send_text_to_chatgpt(f"{app_settings.editable_settings['Pre-Processing']} {formatted_message}")
                        
                        #Make a note from the facts
                        medical_note = send_text_to_chatgpt(f"{app_settings.AISCRIBE} {list_of_facts} {app_settings.AISCRIBE2}")

                        # If post-processing is enabled check the note over
                        if app_settings.editable_settings["Use Post-Processing"]:
                            post_processed_note = send_text_to_chatgpt(f"{app_settings.editable_settings['Post-Processing']}\nFacts:{list_of_facts}\nNotes:{medical_note}")
                            update_gui_with_response(post_processed_note)
                        else:
                            update_gui_with_response(medical_note)

                    else: # If pre-processing is not enabled thhen just generate the note
                        medical_note = send_text_to_chatgpt(f"{app_settings.AISCRIBE} {formatted_message} {app_settings.AISCRIBE2}")

                        if app_settings.editable_settings["Use Post-Processing"]:
                            post_processed_note = send_text_to_chatgpt(f"{app_settings.editable_settings['Post-Processing']}\nNotes:{medical_note}")
                            update_gui_with_response(post_processed_note)
                        else:
                            update_gui_with_response(medical_note)
                else: # do not generate note just send text directly to AI 
                    ai_response = send_text_to_chatgpt(formatted_message)
                    update_gui_with_response(ai_response)

                return True
            except Exception as e:
                #Logg
                #TODO: Implement proper logging to system event logger
                print(f"An error occurred: {e}")
                display_text(f"An error occurred: {e}")
                return False

def show_edit_transcription_popup(formatted_message):
    scrubber = scrubadub.Scrubber()

    scrubbed_message = scrubadub.clean(formatted_message)

    pattern = r'\b\d{10}\b'     # Any 10 digit number, looks like OHIP
    cleaned_message = re.sub(pattern,'{{OHIP}}',scrubbed_message)

    if (app_settings.editable_settings["Use Local LLM"] or is_private_ip(app_settings.editable_settings["Model Endpoint"])) and not app_settings.editable_settings["Show Scrub PHI"]:
        generate_note_thread(cleaned_message)
        return
    
    popup = tk.Toplevel(root)
    popup.title("Scrub PHI Prior to GPT")
    set_logo(popup)
    text_area = scrolledtext.ScrolledText(popup, height=20, width=80)
    text_area.pack(padx=10, pady=10)
    text_area.insert(tk.END, cleaned_message)

    def on_proceed():
        edited_text = text_area.get("1.0", tk.END).strip()
        popup.destroy()
        generate_note_thread(edited_text)        

    proceed_button = tk.Button(popup, text="Proceed", command=on_proceed)
    proceed_button.pack(side=tk.RIGHT, padx=10, pady=10)

    # Cancel button
    cancel_button = tk.Button(popup, text="Cancel", command=popup.destroy)
    cancel_button.pack(side=tk.LEFT, padx=10, pady=10)



def generate_note_thread(text: str):
    """
    Generate a note from the given text and update the GUI with the response.

    :param text: The text to generate a note from.
    :type text: str
    """
    global GENERATION_THREAD_ID

    thread = threading.Thread(target=generate_note, args=(text,))
    thread.start()

    GENERATION_THREAD_ID = thread.ident

    def cancel_note_generation(thread_id):
        """Cancels any ongoing note generation.
        
        Sets the global flag to stop note generation operations.
        """
        global GENERATION_THREAD_ID

        try:
            kill_thread(thread_id)
        except Exception as e:
            # Log the error message
            # TODO implment system logger
            print(f"An error occurred: {e}")
        finally:
            GENERATION_THREAD_ID = None

    loading_window = LoadingWindow(root, "Generating Note.", "Generating Note. Please wait.", on_cancel=lambda: cancel_note_generation(GENERATION_THREAD_ID))
    

    def check_thread_status(thread, loading_window):
        if thread.is_alive():
            root.after(500, lambda: check_thread_status(thread, loading_window))
        else:
            loading_window.destroy()

    root.after(500, lambda: check_thread_status(thread, loading_window))

def upload_file():
    global uploaded_file_path
    file_path = filedialog.askopenfilename(filetypes=(("Audio files", "*.wav *.mp3"),))
    if file_path:
        uploaded_file_path = file_path
        threaded_send_audio_to_server()  # Add this line to process the file immediately
    start_flashing()



def start_flashing():
    global is_flashing
    is_flashing = True
    flash_circle()

def stop_flashing():
    global is_flashing
    is_flashing = False
    blinking_circle_canvas.itemconfig(circle, fill='white')  # Reset to default color

def flash_circle():
    if is_flashing:
        current_color = blinking_circle_canvas.itemcget(circle, 'fill')
        new_color = 'blue' if current_color != 'blue' else 'black'
        blinking_circle_canvas.itemconfig(circle, fill=new_color)
        root.after(1000, flash_circle)  # Adjust the flashing speed as needed

def send_and_flash():
    start_flashing()
    send_and_receive()

# Initialize variables to store window geometry for switching between views
last_full_position = None
last_minimal_position = None

def toggle_view():
    """
    Toggles the user interface between a full view and a minimal view.

    Full view includes all UI components, while minimal view limits the interface
    to essential controls, reducing screen space usage. The function also manages
    window properties, button states, and binds/unbinds hover events for transparency.
    """
    
    if current_view == "full":  # Transition to minimal view
        set_minimal_view()
    
    else:  # Transition back to full view
        set_full_view()

def set_full_view():
    """
    Configures the application to display the full view interface.

    Actions performed:
    - Reconfigure button dimensions and text.
    - Show all hidden UI components.
    - Reset window attributes such as size, transparency, and 'always on top' behavior.
    - Create the Docker status bar.
    - Restore the last known full view geometry if available.

    Global Variables:
    - current_view: Tracks the current interface state ('full' or 'minimal').
    - last_minimal_position: Saves the geometry of the window when switching from minimal view.
    """
    global current_view, last_minimal_position

    # Reset button sizes and placements for full view
    mic_button.config(width=11, height=2)
    pause_button.config(width=11, height=2)
    switch_view_button.config(width=11, height=2, text="Minimize View")

    # Show all UI components
    user_input.grid()
    send_button.grid()
    clear_button.grid()
    toggle_button.grid()
    upload_button.grid()
    response_display.grid()
    timestamp_listbox.grid()
    mic_button.grid(row=1, column=1, pady=5, padx=0,sticky='nsew')
    pause_button.grid(row=1, column=2, pady=5, padx=0,sticky='nsew')
    switch_view_button.grid(row=1, column=7, pady=5, padx=0,sticky='nsew')
    blinking_circle_canvas.grid(row=1, column=8, padx=0,pady=5)

    window.toggle_menu_bar(enable=True)

    # Reconfigure button styles and text
    mic_button.config(bg="red" if is_recording else DEFAULT_BUTTON_COLOUR,
                      text="Stop\nRecording" if is_recording else "Start\nRecording",
                      highlightbackground="red" if is_recording else DEFAULT_BUTTON_COLOUR)
    pause_button.config(bg="red" if is_paused else DEFAULT_BUTTON_COLOUR,
                        text="Resume" if is_paused else "Pause",
                        highlightbackground="red" if is_recording else DEFAULT_BUTTON_COLOUR)

    # Unbind transparency events and reset window properties
    root.unbind('<Enter>')
    root.unbind('<Leave>')
    root.attributes('-alpha', 1.0)
    root.attributes('-topmost', False)
    root.minsize(900, 400)
    current_view = "full"

    # create docker_status bar if enabled
    if app_settings.editable_settings["Use Docker Status Bar"]:
        window.create_docker_status_bar()

    if app_settings.editable_settings["Enable Scribe Template"]:
        window.destroy_scribe_template()
        window.create_scribe_template()

    # Save minimal view geometry and restore last full view geometry
    last_minimal_position = root.geometry()
    if last_full_position is not None:
        root.geometry(last_full_position)

    # Disable to make the window an app(show taskbar icon)
    # root.attributes('-toolwindow', False)


def set_minimal_view():

    """
    Configures the application to display the minimal view interface.

    Actions performed:
    - Reconfigure button dimensions and text.
    - Hide non-essential UI components.
    - Bind transparency hover events for better focus.
    - Adjust window attributes such as size, transparency, and 'always on top' behavior.
    - Destroy and optionally recreate specific components like the Scribe template.

    Global Variables:
    - current_view: Tracks the current interface state ('full' or 'minimal').
    - last_full_position: Saves the geometry of the window when switching from full view.
    """
    global current_view, last_full_position

    # Remove all non-essential UI components
    user_input.grid_remove()
    send_button.grid_remove()
    clear_button.grid_remove()
    toggle_button.grid_remove()
    upload_button.grid_remove()
    response_display.grid_remove()
    timestamp_listbox.grid_remove()
    blinking_circle_canvas.grid_remove()

    # Configure minimal view button sizes and placements
    mic_button.config(width=2, height=1)
    pause_button.config(width=2, height=1)
    switch_view_button.config(width=2, height=1)

    mic_button.grid(row=0, column=0, pady=2, padx=2)
    pause_button.grid(row=0, column=1, pady=2, padx=2)
    switch_view_button.grid(row=0, column=2, pady=2, padx=2)

    # Update button text based on recording and pause states
    mic_button.config(text="⏹️" if is_recording else "🎤")
    pause_button.config(text="▶️" if is_paused else "⏸️")
    switch_view_button.config(text="⬆️")  # Minimal view indicator

    blinking_circle_canvas.grid(row=0, column=3, pady=2, padx=2)

    window.toggle_menu_bar(enable=False)

    # Update window properties for minimal view
    root.attributes('-topmost', True)
    root.minsize(125, 50)  # Smaller minimum size for minimal view
    current_view = "minimal"

    # Set hover transparency events
    def on_enter(e):
        if e.widget == root:  # Ensure the event is from the root window
            root.attributes('-alpha', 1.0)

    def on_leave(e):
        if e.widget == root:  # Ensure the event is from the root window
            root.attributes('-alpha', 0.70)

    root.bind('<Enter>', on_enter)
    root.bind('<Leave>', on_leave)

    # Destroy and re-create components as needed
    window.destroy_docker_status_bar()
    if app_settings.editable_settings["Enable Scribe Template"]:
        window.destroy_scribe_template()
        window.create_scribe_template(row=1, column=0, columnspan=3, pady=5)

    # Save full view geometry and restore last minimal view geometry
    last_full_position = root.geometry()
    if last_minimal_position:
        root.geometry(last_minimal_position)

    # Enable to make the window a tool window (no taskbar icon)
    # root.attributes('-toolwindow', True)

def copy_text(widget):
    text = widget.get("1.0", tk.END)
    pyperclip.copy(text)

def add_placeholder(event, text_widget, placeholder_text="Text box"):
    if text_widget.get("1.0", "end-1c") == "":
        text_widget.insert("1.0", placeholder_text)
        text_widget.config(fg='grey')

def remove_placeholder(event, text_widget, placeholder_text="Text box"):
    if text_widget.get("1.0", "end-1c") == placeholder_text:
        text_widget.delete("1.0", "end")
        text_widget.config(fg='black')

def load_stt_model(event=None):
    thread = threading.Thread(target=_load_stt_model_thread, daemon=True)
    thread.start()

def _load_stt_model_thread():
    global stt_local_model
    model = app_settings.editable_settings["Whisper Model"].strip()
    # Create a loading window to display the loading message
    stt_loading_window = LoadingWindow(root, "Speech to Text", "Loading Speech to Text. Please wait.")
    print(f"Loading STT model: {model}")
    try:
        # Load the specified Whisper model
        stt_local_model = whisper.load_model(model)
        print("STT model loaded successfully.")
    except Exception as e:
        # Log the error message
        print(f"An error occurred while loading STT: {e}")
        stt_local_model = None
        messagebox.showerror("Error", f"An error occurred while loading the STT model: {e}")
    finally:
        stt_loading_window.destroy()
        print("Closing STT loading window.")


# Configure grid weights for scalability
root.grid_columnconfigure(0, weight=1, minsize= 10)
root.grid_columnconfigure(1, weight=1)
root.grid_columnconfigure(2, weight=1)
root.grid_columnconfigure(3, weight=1)
root.grid_columnconfigure(4, weight=1)
root.grid_columnconfigure(5, weight=1)
root.grid_columnconfigure(6, weight=1)
root.grid_columnconfigure(7, weight=1)
root.grid_columnconfigure(8, weight=1)
root.grid_columnconfigure(9, weight=1)
root.grid_columnconfigure(10, weight=1)
root.grid_columnconfigure(11, weight=1, minsize=10)
root.grid_rowconfigure(0, weight=1)
root.grid_rowconfigure(1, weight=0)
root.grid_rowconfigure(2, weight=1)
root.grid_rowconfigure(3, weight=0)
root.grid_rowconfigure(4, weight=0)


window.load_main_window()

user_input = CustomTextBox(root, height=12)
user_input.grid(row=0, column=1, columnspan=8, padx=5, pady=15, sticky='nsew')


# Insert placeholder text
user_input.scrolled_text.insert("1.0", "Transcript of Conversation")
user_input.scrolled_text.config(fg='grey')

# Bind events to remove or add the placeholder with arguments
user_input.scrolled_text.bind("<FocusIn>", lambda event: remove_placeholder(event, user_input.scrolled_text, "Transcript of Conversation"))
user_input.scrolled_text.bind("<FocusOut>", lambda event: add_placeholder(event, user_input.scrolled_text, "Transcript of Conversation"))

mic_button = tk.Button(root, text="Start\nRecording", command=lambda: (threaded_toggle_recording()), height=2, width=11)
mic_button.grid(row=1, column=1, pady=5, sticky='nsew')

send_button = tk.Button(root, text="Generate Note", command=send_and_flash, height=2, width=11)
send_button.grid(row=1, column=3, pady=5, sticky='nsew')

pause_button = tk.Button(root, text="Pause", command=toggle_pause, height=2, width=11)
pause_button.grid(row=1, column=2, pady=5, sticky='nsew')

clear_button = tk.Button(root, text="Clear", command=clear_application_press, height=2, width=11)
clear_button.grid(row=1, column=4, pady=5, sticky='nsew')

toggle_button = tk.Button(root, text="AI Scribe\nON", command=toggle_aiscribe, height=2, width=11)
toggle_button.grid(row=1, column=5, pady=5, sticky='nsew')

upload_button = tk.Button(root, text="Upload\nRecording", command=upload_file, height=2, width=11)
upload_button.grid(row=1, column=6, pady=5, sticky='nsew')

switch_view_button = tk.Button(root, text="Minimize View", command=toggle_view, height=2, width=11)
switch_view_button.grid(row=1, column=7, pady=5, sticky='nsew')

blinking_circle_canvas = tk.Canvas(root, width=20, height=20)
blinking_circle_canvas.grid(row=1, column=8, pady=5)
circle = blinking_circle_canvas.create_oval(5, 5, 15, 15, fill='white')

response_display = CustomTextBox(root, height=13, state="disabled")
response_display.grid(row=2, column=1, columnspan=8, padx=5, pady=15, sticky='nsew')

# Insert placeholder text
response_display.scrolled_text.configure(state='normal')
response_display.scrolled_text.insert("1.0", "Medical Note")
response_display.scrolled_text.config(fg='grey')
response_display.scrolled_text.configure(state='disabled')

if app_settings.editable_settings["Enable Scribe Template"]:
    window.create_scribe_template()

timestamp_listbox = tk.Listbox(root, height=30)
timestamp_listbox.grid(row=0, column=9, columnspan=2, rowspan=3, padx=5, pady=15, sticky='nsew')
timestamp_listbox.bind('<<ListboxSelect>>', show_response)
timestamp_listbox.insert(tk.END, "Temporary Note History")
timestamp_listbox.config(fg='grey')

window.update_aiscribe_texts(None)
# Bind Alt+P to send_and_receive function
root.bind('<Alt-p>', lambda event: pause_button.invoke())

# Bind Alt+R to toggle_recording function
root.bind('<Alt-r>', lambda event: mic_button.invoke())

#set min size
root.minsize(900, 400)



#Wait for the UI root to be intialized then load the model. If using local llm.
if app_settings.editable_settings["Use Local LLM"]:
    root.after(100, lambda:(ModelManager.setup_model(app_settings=app_settings, root=root)))  

if app_settings.editable_settings[SettingsKeys.LOCAL_WHISPER.value]:
    # Inform the user that Local Whisper is being used for transcription
    print("Using Local Whisper for transcription.")
    root.after(100, lambda: (load_stt_model()))

root.bind("<<LoadSttModel>>", load_stt_model)

root.mainloop()

p.terminate()<|MERGE_RESOLUTION|>--- conflicted
+++ resolved
@@ -48,6 +48,16 @@
 import sys
 from utils.utils import window_has_running_instance, bring_to_front, close_mutex
 
+if sys.platform == "darwin":
+    abspath_to_certifi_cafile = os.path.abspath(certifi.where())
+    os.environ['SSL_CERT_FILE'] = abspath_to_certifi_cafile
+    os.environ['REQUESTS_CA_BUNDLE'] = abspath_to_certifi_cafile
+    if getattr(sys, 'frozen', False):  # Check if running as a bundled app in macOS
+        os.environ["PATH"] = os.path.join(sys._MEIPASS, 'ffmpeg')+ os.pathsep + os.environ["PATH"]
+
+# GUI Setup
+root = tk.Tk()
+root.title("AI Medical Scribe")
 dual = DualOutput()
 sys.stdout = dual
 sys.stderr = dual
@@ -64,21 +74,8 @@
     bring_to_front(APP_NAME)
     sys.exit(0)
 
-<<<<<<< HEAD
-if sys.platform == "darwin":
-    abspath_to_certifi_cafile = os.path.abspath(certifi.where())
-    os.environ['SSL_CERT_FILE'] = abspath_to_certifi_cafile
-    os.environ['REQUESTS_CA_BUNDLE'] = abspath_to_certifi_cafile
-    if getattr(sys, 'frozen', False):  # Check if running as a bundled app in macOS
-        os.environ["PATH"] = os.path.join(sys._MEIPASS, 'ffmpeg')+ os.pathsep + os.environ["PATH"]
-
-# GUI Setup
-root = tk.Tk()
-root.title("AI Medical Scribe")
-=======
 # Register the close_mutex function to be called on exit
 atexit.register(close_mutex)
->>>>>>> 3d3eb787
 
 # settings logic
 app_settings = SettingsWindow()
