"""
This software is released under the AGPL-3.0 license
Copyright (c) 2023-2024 Braedon Hendy

Further updates and packaging added in 2024 through the ClinicianFOCUS initiative,
a collaboration with Dr. Braedon Hendy and Conestoga College Institute of Applied
Learning and Technology as part of the CNERG+ applied research project,
Unburdening Primary Healthcare: An Open-Source AI Clinician Partner Platform".
Prof. Michael Yingbull (PI), Dr. Braedon Hendy (Partner),
and Research Students - Software Developer Alex Simko, Pemba Sherpa (F24), and Naitik Patel.

"""

import ctypes
import io
import sys
import gc
import os
import logging
from pathlib import Path
import wave
import threading
import json
import datetime
import re
import time
import queue
import atexit
import torch
import pyaudio
import requests
import pyperclip
import speech_recognition as sr  # python package is named speechrecognition
import scrubadub
import numpy as np
import tkinter as tk
import math
import traceback
from tkinter import ttk, filedialog
import tkinter.messagebox as messagebox
import librosa
from faster_whisper import WhisperModel
from UI.MainWindowUI import MainWindowUI
from UI.SettingsWindow import SettingsWindow
from UI.SettingsConstant import SettingsKeys, Architectures
from UI.Widgets.CustomTextBox import CustomTextBox
from UI.LoadingWindow import LoadingWindow
from UI.ImageWindow import ImageWindow
from Model import ModelManager
from utils.ip_utils import is_private_ip
from utils.file_utils import get_file_path, get_resource_path
from utils.OneInstance import OneInstance
from utils.utils import get_application_version
import utils.audio
import utils.system
from UI.Widgets.MicrophoneTestFrame import MicrophoneTestFrame
from utils.windows_utils import remove_min_max, add_min_max
from WhisperModel import TranscribeError
from UI.Widgets.PopupBox import PopupBox
from UI.Widgets.TimestampListbox import TimestampListbox
from UI.ScrubWindow import ScrubWindow
from utils.log_config import logger
from Model import ModelStatus
from services.whisper_hallucination_cleaner import hallucination_cleaner
from utils.whisper.WhisperModel import load_stt_model, faster_whisper_transcribe, is_whisper_valid, is_whisper_lock, load_model_with_loading_screen, unload_stt_model, get_model_from_settings
from services.factual_consistency import find_factual_inconsistency
import utils.arg_parser
from services.whisper_hallucination_cleaner import hallucination_cleaner, load_hallucination_cleaner_model
from utils.log_config import logger

# parse command line arguments
utils.arg_parser.parse_args()

APP_NAME = 'AI Medical Scribe'  # Application name
if utils.system.is_windows():
    APP_TASK_MANAGER_NAME = 'freescribe-client.exe'
else:
    APP_TASK_MANAGER_NAME = 'FreeScribe'

logger.info(f"{APP_NAME=} {APP_TASK_MANAGER_NAME=} {get_application_version()=}")

# check if another instance of the application is already running.
# if false, create a new instance of the application
# if true, exit the current instance
app_manager = OneInstance(APP_NAME, APP_TASK_MANAGER_NAME)

if app_manager.is_running():
    # Another instance is running
    sys.exit(1)
else:
    # No other instance is running, or we successfully terminated the other instance
    root = tk.Tk()
    root.title(APP_NAME)

if utils.system.is_macos():
    utils.system.install_macos_ssl_certificates()


def delete_temp_file(filename):
    """
    Deletes a temporary file if it exists.

    Args:
        filename (str): The name of the file to delete.
    """
    file_path = get_resource_path(filename)
    if os.path.exists(file_path):
        try:
            logger.info(f"Deleting temporary file: {filename}")
            os.remove(file_path)
        except OSError as e:
            logger.error(f"Error deleting temporary file {filename}: {e}")


def on_closing():
    delete_temp_file('recording.wav')
    delete_temp_file('realtime.wav')
    app_manager.cleanup()


# Register the cleanup function to be called on exit
atexit.register(on_closing)


# This runs before on_closing, if not confirmed, nothing should be changed
def confirm_exit_and_destroy():
    """Show confirmation dialog before exiting the application.

    Displays a warning message about temporary note history being cleared on exit.
    If the user confirms, triggers the window close event. If canceled, the application
    remains open.

    .. note::
        This function is bound to the window's close button (WM_DELETE_WINDOW protocol).

    .. warning::
        All temporary note history will be permanently cleared when the application closes.

    :returns: None
    :rtype: None
    """
    if messagebox.askokcancel(
            "Confirm Exit",
            "Warning: Temporary Note History will be cleared when app closes.\n\n"
            "Please make sure you have copied your important notes elsewhere "
            "before closing.\n\n"
            "Do you still want to exit?"
    ):
        root.destroy()


# remind user notes will be gone after exiting
root.protocol("WM_DELETE_WINDOW", confirm_exit_and_destroy)

# settings logic
app_settings = SettingsWindow()

#  create our ui elements and settings config
window = MainWindowUI(root, app_settings)

app_settings.set_main_window(window)

if app_settings.editable_settings["Use Docker Status Bar"]:
    window.create_docker_status_bar()

NOTE_CREATION = "Note Creation...Please Wait"

user_message = []
response_history = []
current_view = "full"
username = "user"
botname = "Assistant"
num_lines_to_keep = 20
uploaded_file_path = None
is_recording = False
recording_thread = None
is_realtimeactive = False
audio_data = []
frames = []
is_paused = False
is_flashing = False
use_aiscribe = True
is_gpt_button_active = False
p = pyaudio.PyAudio()
audio_queue = queue.Queue()
CHUNK = 512
FORMAT = pyaudio.paInt16
CHANNELS = 1
RATE = 16000
silent_warning_duration = 0

# Application flags
is_audio_processing_realtime_canceled = threading.Event()
is_audio_processing_whole_canceled = threading.Event()
cancel_await_thread = threading.Event()

# Constants
if utils.system.is_linux():
    DEFAULT_BUTTON_COLOUR = "grey85"
else:
    DEFAULT_BUTTON_COLOUR = "SystemButtonFace"

# Thread tracking variables
REALTIME_TRANSCRIBE_THREAD_ID = None
GENERATION_THREAD_ID = None


def get_prompt(formatted_message):

    sampler_order = app_settings.editable_settings["sampler_order"]
    if isinstance(sampler_order, str):
        sampler_order = json.loads(sampler_order)
    return {
        "prompt": f"{formatted_message}\n",
        "use_story": app_settings.editable_settings["use_story"],
        "use_memory": app_settings.editable_settings["use_memory"],
        "use_authors_note": app_settings.editable_settings["use_authors_note"],
        "use_world_info": app_settings.editable_settings["use_world_info"],
        "max_context_length": int(app_settings.editable_settings["max_context_length"]),
        "max_length": int(app_settings.editable_settings["max_length"]),
        "rep_pen": float(app_settings.editable_settings["rep_pen"]),
        "rep_pen_range": int(app_settings.editable_settings["rep_pen_range"]),
        "rep_pen_slope": float(app_settings.editable_settings["rep_pen_slope"]),
        "temperature": float(app_settings.editable_settings["temperature"]),
        "tfs": float(app_settings.editable_settings["tfs"]),
        "top_a": float(app_settings.editable_settings["top_a"]),
        "top_k": int(app_settings.editable_settings["top_k"]),
        "top_p": float(app_settings.editable_settings["top_p"]),
        "typical": float(app_settings.editable_settings["typical"]),
        "sampler_order": sampler_order,
        "singleline": app_settings.editable_settings["singleline"],
        "frmttriminc": app_settings.editable_settings["frmttriminc"],
        "frmtrmblln": app_settings.editable_settings["frmtrmblln"]
    }


def threaded_check_stt_model():
    """
    Starts a new thread to check the status of the speech-to-text (STT) model loading process.

    A separate thread is spawned to run the `double_check_stt_model_loading` function,
    which monitors the loading of the STT model. The function waits for the task to be completed and
    handles cancellation if requested.
    """
    # Create a Boolean variable to track if the task is done/canceled
    task_done_var = tk.BooleanVar(value=False)
    task_cancel_var = tk.BooleanVar(value=False)

    # Start a new thread to run the double_check_stt_model_loading function
    stt_thread = threading.Thread(target=double_check_stt_model_loading, args=(task_done_var, task_cancel_var))
    stt_thread.start()

    # Wait for the task_done_var to be set to True (indicating task completion)
    root.wait_variable(task_done_var)

    # Check if the task was canceled via task_cancel_var
    if task_cancel_var.get():
        logger.debug("double checking canceled")
        return False
    return True

<<<<<<< HEAD
def threaded_toggle_recording(button):
    # quick fix: prevents the button being clicked repeatedly in short time, avoid UI freeze
    button.config(state="disabled")
    root.after(1000, lambda: button.config(state="normal"))

    logger.debug(f"*** Toggle Recording - Recording status: {is_recording}, STT local model: {stt_local_model}")
=======

def threaded_toggle_recording():
    logger.debug(f"*** Toggle Recording - Recording status: {is_recording}, STT local model is {is_whisper_valid()}")
>>>>>>> e00823ad
    ready_flag = threaded_check_stt_model()
    # there is no point start recording if we are using local STT model and it's not ready
    # if user chooses to cancel the double check process, we need to return and not start recording
    if not ready_flag:
        return
    thread = threading.Thread(target=toggle_recording)
    thread.start()


def double_check_stt_model_loading(task_done_var, task_cancel_var):
    logger.info(f"*** Double Checking STT model - Model Current Status: {is_whisper_valid()}")
    stt_loading_window = None
    try:
        if is_recording:
            logger.info("*** Recording in progress, skipping double check")
            return
        if not app_settings.editable_settings[SettingsKeys.LOCAL_WHISPER.value]:
            logger.info("*** Local Whisper is disabled, skipping double check")
            return
        if is_whisper_valid():
            logger.info("*** STT model already loaded, skipping double check")
            return
        # if using local whisper and model is not loaded, when starting recording
        if is_whisper_lock():
            model_name = app_settings.editable_settings[SettingsKeys.WHISPER_MODEL.value].strip()
            stt_loading_window = LoadingWindow(root, "Loading Speech to Text model",
                                               f"Loading {model_name} model. Please wait.",
                                               on_cancel=lambda: task_cancel_var.set(True))
            timeout = 300
            time_start = time.monotonic()
            # wait until the other loading thread is done
            while True:
                time.sleep(0.1)
                if task_cancel_var.get():
                    # user cancel
                    logger.debug(f"user canceled after {time.monotonic() - time_start} seconds")
                    return
                if time.monotonic() - time_start > timeout:
                    messagebox.showerror("Error",
                                         f"Timed out while loading local Speech to Text model after {timeout} seconds.")
                    task_cancel_var.set(True)
                    return
                if not is_whisper_lock():
                    break
            stt_loading_window.destroy()
            stt_loading_window = None
        # double check
        if is_whisper_valid():
            # mandatory loading, synchronous
            t = load_model_with_loading_screen(root=root, app_settings=app_settings)
            t.join()

    except Exception as e:
        logger.exception(str(e))
        messagebox.showerror("Error",
                             f"An error occurred while loading Speech to Text model synchronously {type(e).__name__}: {e}")
    finally:
        logger.info(f"*** Double Checking STT model Complete - Model Current Status: {is_whisper_valid()}")
        if stt_loading_window:
            stt_loading_window.destroy()
        task_done_var.set(True)


def threaded_realtime_text():
    thread = threading.Thread(target=realtime_text)
    thread.start()
    return thread


def threaded_handle_message(formatted_message):
    thread = threading.Thread(target=show_edit_transcription_popup, args=(formatted_message,))
    thread.start()
    return thread


def threaded_send_audio_to_server():
    thread = threading.Thread(target=send_audio_to_server)
    thread.start()
    return thread


def toggle_pause():
    global is_paused
    is_paused = not is_paused

    if is_paused:
        if current_view == "full":
            pause_button.config(text="Resume", bg="red")
        elif current_view == "minimal":
            pause_button.config(text="▶️", bg="red")
    else:
        if current_view == "full":
            pause_button.config(text="Pause", bg=DEFAULT_BUTTON_COLOUR)
        elif current_view == "minimal":
            pause_button.config(text="⏸️", bg=DEFAULT_BUTTON_COLOUR)


SILENCE_WARNING_LENGTH = 10  # seconds, warn the user after 10s of no input something might be wrong


def open_microphone_stream():
    """
    Opens an audio stream from the selected microphone.

    This function retrieves the index of the selected microphone from the
    MicrophoneTestFrame and attempts to open an audio stream using the pyaudio
    library. If successful, it returns the stream object and None. In case of
    an error (either OSError or IOError), it logs the error message and returns
    None along with the error object.

    Returns:
        tuple: A tuple containing the stream object (or None if an error occurs)
               and the error object (or None if no error occurs).
    """

    try:
        selected_index = MicrophoneTestFrame.get_selected_microphone_index()
        stream = p.open(
            format=FORMAT,
            channels=1,
            rate=RATE,
            input=True,
            frames_per_buffer=CHUNK,
            input_device_index=int(selected_index))

        return stream, None
    except (OSError, IOError) as e:
        # Log the error message
        # TODO System logger
        logger.error(f"An error occurred opening the stream({type(e).__name__}): {e}")
        return None, e


def record_audio():
    """
    Records audio from the selected microphone, processes the audio to detect silence,
    and manages the recording state.

    Global Variables:
        is_paused (bool): Indicates whether the recording is paused.
        frames (list): List of audio data frames.
        audio_queue (queue.Queue): Queue to store recorded audio chunks.

    Returns:
        None: The function does not return a value. It interacts with global variables.
    """
    global is_paused, frames, audio_queue, silent_warning_duration

    try:
        current_chunk = []
        silent_duration = 0
        record_duration = 0
        minimum_silent_duration = int(app_settings.editable_settings["Real Time Silence Length"])
        minimum_audio_duration = int(app_settings.editable_settings["Real Time Audio Length"])

        stream, stream_exception = open_microphone_stream()

        if stream is None:
            clear_application_press()
            messagebox.showerror("Error", f"An error occurred while trying to record audio: {stream_exception}")
        
        audio_data_leng = 0
        while is_recording and stream is not None:
            if not is_paused:
                data = stream.read(CHUNK, exception_on_overflow=False)
                frames.append(data)
                # Check for silence
                audio_buffer = np.frombuffer(data, dtype=np.int16).astype(np.float32) / 32768

                # convert the setting from str to float
                try:
                    speech_prob_threshold = float(
                        app_settings.editable_settings[SettingsKeys.SILERO_SPEECH_THRESHOLD.value])
                except ValueError:
                    # default it to value in DEFAULT_SETTINGS_TABLE on invalid error
                    speech_prob_threshold = app_settings.DEFAULT_SETTINGS_TABLE[SettingsKeys.SILERO_SPEECH_THRESHOLD.value]

                if is_silent(audio_buffer, speech_prob_threshold ):
                    silent_duration += CHUNK / RATE
                    silent_warning_duration += CHUNK / RATE
                else:
                    silent_duration = 0
                    silent_warning_duration = 0
                    audio_data_leng += CHUNK / RATE

                current_chunk.append(data)
                
                record_duration += CHUNK / RATE

                # Check if we need to warn if silence is long than warn time
                root.after(0, lambda: check_silence_warning(silent_warning_duration))

                # 1 second of silence at the end so we dont cut off speech
                if silent_duration >= minimum_silent_duration and audio_data_leng > 1.5  and record_duration > minimum_audio_duration:
                    if app_settings.editable_settings[SettingsKeys.WHISPER_REAL_TIME.value] and current_chunk:
                        padded_audio = utils.audio.pad_audio_chunk(current_chunk, pad_seconds=0.5)
                        audio_queue.put(b''.join(padded_audio))

                    # Carry over the last .1 seconds of audio to the next one so next speech does not start abruptly or in middle of a word
                    carry_over_chunk = current_chunk[-int(0.1 * RATE / CHUNK):]
                    current_chunk = [] 
                    current_chunk.extend(carry_over_chunk)

                    # reset the variables and state holders for realtime audio processing
                    audio_data_leng = 0
                    silent_duration = 0
                    record_duration = 0
            else:
                # Add a small delay to prevent high CPU usage
                time.sleep(0.01)


        # Send any remaining audio chunk when recording stops
        if current_chunk:
            audio_queue.put(b''.join(current_chunk))
    except Exception as e:
        # Log the error message
        # TODO System logger
        # For now general catch on any problems
        logger.error(f"An error occurred: {e}")
    finally:
        if stream:
            stream.stop_stream()
            stream.close()
        audio_queue.put(None)

        # If the warning bar is displayed, remove it
        if window.warning_bar is not None:
            root.after(0, lambda: window.destroy_warning_bar())


def check_silence_warning(silence_duration):
    """Check if silence warning should be displayed."""

    # Check if we need to warn if silence is long than warn time
    if silence_duration >= SILENCE_WARNING_LENGTH and window.warning_bar is None and not is_paused:
        if current_view == "full":            
            window.create_warning_bar(f"No audio input detected for {SILENCE_WARNING_LENGTH} seconds. Please check and ensure your microphone input device is working.", closeButton=False)
        elif current_view == "minimal":
            window.create_warning_bar(f"🔇No audio for {SILENCE_WARNING_LENGTH}s.", closeButton=False)
    elif silence_duration <= SILENCE_WARNING_LENGTH and window.warning_bar is not None:
        # If the warning bar is displayed, remove it
        window.destroy_warning_bar()


silero, _silero = torch.hub.load(repo_or_dir='snakers4/silero-vad', model='silero_vad')


def is_silent(data, threshold: float = 0.65):
    """Check if audio chunk contains speech using Silero VAD"""
    # Convert audio data to tensor and ensure correct format
    audio_tensor = torch.FloatTensor(data)
    if audio_tensor.dim() == 2:
        audio_tensor = audio_tensor.mean(dim=1)

    # Get speech probability
    speech_prob = silero(audio_tensor, 16000).item()
    return speech_prob < threshold


def realtime_text():
    global is_realtimeactive, audio_queue
    # Incase the user starts a new recording while this one the older thread is finishing.
    # This is a local flag to prevent the processing of the current audio chunk
    # if the global flag is reset on new recording
    local_cancel_flag = False
    if not is_realtimeactive:
        is_realtimeactive = True
        # this is the text that will be used to process intents
        intent_text = ""

        while True:
            #  break if canceled
            if is_audio_processing_realtime_canceled.is_set():
                local_cancel_flag = True
                break

            audio_data = audio_queue.get()
            if audio_data is None:
                break
            if app_settings.editable_settings[SettingsKeys.WHISPER_REAL_TIME.value] == True:
                logger.info("Real Time Audio to Text")
                audio_buffer = np.frombuffer(audio_data, dtype=np.int16).astype(np.float32) / 32768
                if app_settings.editable_settings[SettingsKeys.LOCAL_WHISPER.value] == True:
                    logger.info(f"Local Real Time Whisper {audio_queue.qsize()=}")
                    if not is_whisper_valid():

                        update_gui("Local Whisper model not loaded. Please check your settings.")
                        break
                    try:
                        result = faster_whisper_transcribe(audio_buffer, app_settings=app_settings)
                        if app_settings.editable_settings[SettingsKeys.ENABLE_HALLUCINATION_CLEAN.value]:
                            result = hallucination_cleaner.clean_text(result)
                    except Exception as e:
                        logger.exception(str(e))
                        update_gui(f"\nError: {e}\n")

                    if not local_cancel_flag and not is_audio_processing_realtime_canceled.is_set():
                        update_gui(result)
                        intent_text = result
                else:
                    logger.info("Remote Real Time Whisper")
                    buffer = io.BytesIO()
                    with wave.open(buffer, 'wb') as wf:
                        wf.setnchannels(CHANNELS)
                        wf.setsampwidth(p.get_sample_size(FORMAT))
                        wf.setframerate(RATE)
                        wf.writeframes(audio_data)

                    buffer.seek(0)  # Reset buffer position

                    files = {'audio': buffer}

                    headers = {
                        "Authorization": f"Bearer {app_settings.editable_settings[SettingsKeys.WHISPER_SERVER_API_KEY.value]}"
                    }

                    body = {
                        "use_translate": app_settings.editable_settings[SettingsKeys.USE_TRANSLATE_TASK.value],
                    }

                    if app_settings.editable_settings[SettingsKeys.WHISPER_LANGUAGE_CODE.value] not in SettingsWindow.AUTO_DETECT_LANGUAGE_CODES:
                        body["language_code"] = app_settings.editable_settings[SettingsKeys.WHISPER_LANGUAGE_CODE.value]

                    try:
                        verify = not app_settings.editable_settings[SettingsKeys.S2T_SELF_SIGNED_CERT.value]

                        logger.info("Sending audio to server")
                        logger.info("File informaton")
                        logger.info(f"File Size: {len(buffer.getbuffer())} bytes")

                        response = requests.post(app_settings.editable_settings[SettingsKeys.WHISPER_ENDPOINT.value], headers=headers,files=files, verify=verify, data=body)
                            
                        logger.info(f"Response from whisper with status code: {response.status_code}")

                        if response.status_code == 200:
                            text = response.json()['text']
                            if app_settings.editable_settings[SettingsKeys.ENABLE_HALLUCINATION_CLEAN.value]:
                                text = hallucination_cleaner.clean_text(text)
                            if not local_cancel_flag and not is_audio_processing_realtime_canceled.is_set():
                                update_gui(text)
                                intent_text = text
                        else:
                            update_gui(f"Error (HTTP Status {response.status_code}): {response.text}")
                    except Exception as e:
                        update_gui(f"Error: {e}")
                    finally:
                        # close buffer. we dont need it anymore
                        buffer.close()
                # Process intents
                try:
                    logger.debug(f"Processing intents for text: {intent_text}")
                    window.get_text_intents(intent_text)
                except Exception as e:
                    logger.exception(f"Error processing intents: {e}")
            audio_queue.task_done()

        # unload thestt model on low mem mode
        if app_settings.is_low_mem_mode():
            unload_stt_model()  
    else:
        is_realtimeactive = False


def update_gui(text):
    # Tkinter is not thread safe, so we need to use root.after to make sure to update the GUI from main thread
    root.after(0, lambda: user_input.scrolled_text.insert(tk.END, text + '\n'))
    root.after(0, lambda: user_input.scrolled_text.see(tk.END))


def save_audio():
    global frames
    if frames:
        with wave.open(get_resource_path("recording.wav"), 'wb') as wf:
            wf.setnchannels(CHANNELS)
            wf.setsampwidth(p.get_sample_size(FORMAT))
            wf.setframerate(RATE)
            wf.writeframes(b''.join(frames))
        frames = []  # Clear recorded data

    if app_settings.editable_settings[SettingsKeys.WHISPER_REAL_TIME.value] == True and is_audio_processing_realtime_canceled.is_set(
    ) is False:
        send_and_receive()
    elif app_settings.editable_settings[SettingsKeys.WHISPER_REAL_TIME.value] == False and is_audio_processing_whole_canceled.is_set() is False:
        threaded_send_audio_to_server()


def toggle_recording():
    global is_recording, recording_thread, DEFAULT_BUTTON_COLOUR, audio_queue, current_view, REALTIME_TRANSCRIBE_THREAD_ID, frames, silent_warning_duration

    # Reset the cancel flags going into a fresh recording
    if not is_recording:
        is_audio_processing_realtime_canceled.clear()
        is_audio_processing_whole_canceled.clear()

    if is_paused:
        toggle_pause()

    realtime_thread = threaded_realtime_text()

    if not is_recording:
        #load the stt model for transcription
        if not is_whisper_valid() and app_settings.is_low_mem_mode():
            loading_screen = LoadingWindow(root, "Loading Speech to Text model", "Loading Speech to Text model. Please wait.")
            load_stt_model(app_settings=app_settings)
            loading_screen.destroy()
            
        disable_recording_ui_elements()
        REALTIME_TRANSCRIBE_THREAD_ID = realtime_thread.ident
<<<<<<< HEAD
        def _start_recording_ui():
            user_input.scrolled_text.configure(state='normal')
            user_input.scrolled_text.delete("1.0", tk.END)
            if not app_settings.editable_settings[SettingsKeys.WHISPER_REAL_TIME.value]:
                user_input.scrolled_text.insert(tk.END, "Recording")
            response_display.scrolled_text.configure(state='normal')
            response_display.scrolled_text.delete("1.0", tk.END)
            response_display.scrolled_text.configure(fg='black')
            response_display.scrolled_text.configure(state='disabled')
        root.after(0, _start_recording_ui)
=======
        user_input.scrolled_text.configure(state='normal')
        user_input.scrolled_text.delete("1.0", tk.END)
        if not app_settings.editable_settings[SettingsKeys.WHISPER_REAL_TIME.value]:
            user_input.scrolled_text.insert(tk.END, "Recording")
        response_display.scrolled_text.configure(state='normal')
        response_display.scrolled_text.delete("1.0", tk.END)
        response_display.scrolled_text.configure(state='disabled')
>>>>>>> e00823ad
        is_recording = True

        # reset frames before new recording so old data is not used
        frames = []
        silent_warning_duration = 0
        recording_thread = threading.Thread(target=record_audio)
        recording_thread.start()

        if current_view == "full":
            root.after(0, lambda: mic_button.config(bg="red", text="Stop\nRecording"))
        elif current_view == "minimal":
            root.after(0, lambda: mic_button.config(bg="red", text="⏹️"))

        start_flashing()
    else:
        enable_recording_ui_elements()
        is_recording = False
        if recording_thread and recording_thread.is_alive():
            recording_thread.join()  # Ensure the recording thread is terminated

        if app_settings.editable_settings[SettingsKeys.WHISPER_REAL_TIME.value] and not is_audio_processing_realtime_canceled.is_set(
        ):
            def cancel_realtime_processing(thread_id):
                """Cancels any ongoing audio processing.

                Sets the global flag to stop audio processing operations.
                """
                global REALTIME_TRANSCRIBE_THREAD_ID

                try:
                    kill_thread(thread_id)
                except Exception as e:
                    # Log the error message
                    # TODO System logger
                    logger.error(f"An error occurred: {e}")
                finally:
                    REALTIME_TRANSCRIBE_THREAD_ID = None

                # empty the queue
                while not audio_queue.empty():
                    audio_queue.get()
                    audio_queue.task_done()

            loading_window = LoadingWindow(
                root,
                "Processing Audio",
                "Processing Audio. Please wait.",
                on_cancel=lambda: (
                    cancel_processing(),
                    cancel_realtime_processing(REALTIME_TRANSCRIBE_THREAD_ID)))

            try:
                timeout_length = int(app_settings.editable_settings[SettingsKeys.AUDIO_PROCESSING_TIMEOUT_LENGTH.value])
            except ValueError:
                # default to 3minutes
                timeout_length = 180

            timeout_timer = 0.0
            while audio_queue.empty() is False and timeout_timer < timeout_length:
                # break because cancel was requested
                if is_audio_processing_realtime_canceled.is_set():
                    break
                # increment timer
                timeout_timer += 0.1
                # round to 10 decimal places, account for floating point errors
                timeout_timer = round(timeout_timer, 10)

                # check if we should print a message every 5 seconds
                if timeout_timer % 5 == 0:
                    logger.info(f"Waiting for audio processing to finish. Timeout after {timeout_length} seconds. Timer: {timeout_timer}s")

                # Wait for 100ms before checking again, to avoid busy waiting
                time.sleep(0.1)

            loading_window.destroy()

            realtime_thread.join()

        save_audio()

        logger.info("*** Recording Stopped")
        stop_flashing()

        if current_view == "full":
            root.after(0, lambda: mic_button.config(bg=DEFAULT_BUTTON_COLOUR, text="Start\nRecording"))
        elif current_view == "minimal":
            root.after(0, lambda: mic_button.config(bg=DEFAULT_BUTTON_COLOUR, text="🎤"))
        logger.debug("the end of toggle_recording")


def disable_recording_ui_elements():
<<<<<<< HEAD
    def _disable_recording_ui_elements():
        window.disable_settings_menu()
        user_input.scrolled_text.configure(state='disabled')
        send_button.config(state='disabled')
        #hidding the AI Scribe button actions
        #toggle_button.config(state='disabled')
        upload_button.config(state='disabled')
        response_display.scrolled_text.configure(state='disabled')
        timestamp_listbox.config(state='disabled')
        clear_button.config(state='disabled')
        mic_test.set_mic_test_state(False)
    root.after(0, _disable_recording_ui_elements)
=======
    window.disable_settings_menu()
    user_input.scrolled_text.configure(state='disabled')
    send_button.config(state='disabled')
    # hidding the AI Scribe button actions
    # toggle_button.config(state='disabled')
    upload_button.config(state='disabled')
    response_display.scrolled_text.configure(state='disabled')
    timestamp_listbox.config(state='disabled')
    clear_button.config(state='disabled')
    mic_test.set_mic_test_state(False)
>>>>>>> e00823ad


def enable_recording_ui_elements():
<<<<<<< HEAD
    def _enable_recording_ui_elements():
        window.enable_settings_menu()
        user_input.scrolled_text.configure(state='normal')
        send_button.config(state='normal')
        #hidding the AI Scribe button actions
        #toggle_button.config(state='normal')
        upload_button.config(state='normal')
        timestamp_listbox.config(state='normal')
        clear_button.config(state='normal')
        mic_test.set_mic_test_state(True)
    root.after(0, _enable_recording_ui_elements)
=======
    window.enable_settings_menu()
    user_input.scrolled_text.configure(state='normal')
    send_button.config(state='normal')
    # hidding the AI Scribe button actions
    # toggle_button.config(state='normal')
    upload_button.config(state='normal')
    timestamp_listbox.config(state='normal')
    clear_button.config(state='normal')
    mic_test.set_mic_test_state(True)
>>>>>>> e00823ad


def cancel_processing():
    """Cancels any ongoing audio processing.

    Sets the global flag to stop audio processing operations.
    """
    logger.info("Processing canceled.")

    if app_settings.editable_settings[SettingsKeys.WHISPER_REAL_TIME.value]:
        is_audio_processing_realtime_canceled.set()  # Flag to terminate processing
    else:
        is_audio_processing_whole_canceled.set()  # Flag to terminate processing


def clear_application_press():
    """Resets the application state by clearing text fields and recording status."""
    reset_recording_status()  # Reset recording-related variables
    clear_all_text_fields()  # Clear UI text areas


def reset_recording_status():
    """Resets all recording-related variables and stops any active recording.

    Handles cleanup of recording state by:
        - Checking if recording is active
        - Canceling any processing
        - Stopping the recording thread
    """
    global is_recording, frames, audio_queue, REALTIME_TRANSCRIBE_THREAD_ID, GENERATION_THREAD_ID
    if is_recording:  # Only reset if currently recording
        cancel_processing()  # Stop any ongoing processing
        threaded_toggle_recording()  # Stop the recording thread

    # kill the generation thread if active
    if REALTIME_TRANSCRIBE_THREAD_ID:
        # Exit the current realtime thread
        try:
            kill_thread(REALTIME_TRANSCRIBE_THREAD_ID)
        except Exception as e:
            # Log the error message
            # TODO System logger
            logger.error(f"An error occurred: {e}")
        finally:
            REALTIME_TRANSCRIBE_THREAD_ID = None

    if GENERATION_THREAD_ID:
        try:
            kill_thread(GENERATION_THREAD_ID)
        except Exception as e:
            # Log the error message
            # TODO System logger
            logger.error(f"An error occurred: {e}")
        finally:
            GENERATION_THREAD_ID = None


def clear_all_text_fields():
    """Clears and resets all text fields in the application UI.

    Performs the following:
        - Clears user input field
        - Resets focus
        - Stops any flashing effects
        - Resets response display with default text
    """
    # Enable and clear user input field
    user_input.scrolled_text.configure(state='normal')
    user_input.scrolled_text.delete("1.0", tk.END)

    # Reset focus to main window
    user_input.scrolled_text.focus_set()
    root.focus_set()

    stop_flashing()  # Stop any UI flashing effects

    # Reset response display with default text
    response_display.scrolled_text.configure(state='normal')
    response_display.scrolled_text.delete("1.0", tk.END)
    response_display.scrolled_text.insert(tk.END, "Medical Note")
    response_display.scrolled_text.configure(state='disabled')

# hidding the AI Scribe button Function
# def toggle_aiscribe():
#     global use_aiscribe
#     use_aiscribe = not use_aiscribe
#     toggle_button.config(text="AI Scribe\nON" if use_aiscribe else "AI Scribe\nOFF")


def send_audio_to_server():
    """
    Sends an audio file to either a local or remote Whisper server for transcription.

    Global Variables:
    ----------------
    uploaded_file_path : str
        The path to the uploaded audio file. If `None`, the function defaults to
        'recording.wav'.

    Parameters:
    -----------
    None

    Returns:
    --------
    None

    Raises:
    -------
    ValueError
        If the `app_settings.editable_settings[SettingsKeys.LOCAL_WHISPER.value]` flag is not a boolean.
    FileNotFoundError
        If the specified audio file does not exist.
    requests.exceptions.RequestException
        If there is an issue with the HTTP request to the remote server.
    """

    global uploaded_file_path
    current_thread_id = threading.current_thread().ident

    def cancel_whole_audio_process(thread_id):
        global GENERATION_THREAD_ID

        is_audio_processing_whole_canceled.clear()

        try:
            kill_thread(thread_id)
        except Exception as e:
            # Log the error message
            logger.error(f"An error occurred: {e}")
        finally:
            GENERATION_THREAD_ID = None
            clear_application_press()
            stop_flashing()

    loading_window = LoadingWindow(
        root,
        "Processing Audio",
        "Processing Audio. Please wait.",
        on_cancel=lambda: (
            cancel_processing(),
            cancel_whole_audio_process(current_thread_id)))

    # Check if SettingsKeys.LOCAL_WHISPER is enabled in the editable settings
    if app_settings.editable_settings[SettingsKeys.LOCAL_WHISPER.value] == True:
        # Inform the user that SettingsKeys.LOCAL_WHISPER.value is being used for transcription
        logger.info(f"Using {SettingsKeys.LOCAL_WHISPER.value} for transcription.")

        clear_all_text_fields()

        # Configure the user input widget to be editable and clear its content
        user_input.scrolled_text.configure(state='normal')
        user_input.scrolled_text.delete("1.0", tk.END)

        # Display a message indicating that audio to text processing is in progress
        user_input.scrolled_text.insert(tk.END, "Audio to Text Processing...Please Wait")
        try:
            if utils.system.is_macos():
                # Load the audio file to send for transcription
                file_to_send, sr = librosa.load(uploaded_file_path, sr=RATE, mono=True)
                delete_file = False
                uploaded_file_path = None
            else:
                # Determine the file to send for transcription
                file_to_send = uploaded_file_path or get_resource_path('recording.wav')
                delete_file = False if uploaded_file_path else True
                uploaded_file_path = None


            # load stt model for transcription
            if not is_whisper_valid() and app_settings.is_low_mem_mode():
                model_id = get_model_from_settings(app_settings=app_settings)
                model_load_window = LoadingWindow(root, 
                title = "Speech to Text model", 
                initial_text = f"Loading Speech to Text model({model_id}). Please wait.")
                load_thread = load_stt_model(app_settings=app_settings)
                load_thread.join()
                model_load_window.destroy()

            # Transcribe the audio file using the loaded model
            try:
                result = faster_whisper_transcribe(file_to_send, app_settings=app_settings)
                if app_settings.editable_settings[SettingsKeys.ENABLE_HALLUCINATION_CLEAN.value]:
                    result = hallucination_cleaner.clean_text(result)
            except Exception as e:
                logger.error(traceback.format_exc())
                result = f"An error occurred ({type(e).__name__}): {e}\n \n {traceback.format_exc()}"
            finally:
                if app_settings.is_low_mem_mode():
                    unload_stt_model()

            transcribed_text = result

            # done with file clean up
            if delete_file is True and os.path.exists(file_to_send) :
                os.remove(file_to_send)

            # check if canceled, if so do not update the UI
            if not is_audio_processing_whole_canceled.is_set():
                # Update the user input widget with the transcribed text
                user_input.scrolled_text.configure(state='normal')
                user_input.scrolled_text.delete("1.0", tk.END)
                user_input.scrolled_text.insert(tk.END, transcribed_text)

                # Send the transcribed text and receive a response
                send_and_receive()
        except Exception as e:
            # Log the error message
            logger.error(f"An error occurred: {e}")

            # log error to input window
            user_input.scrolled_text.configure(state='normal')
            user_input.scrolled_text.delete("1.0", tk.END)
            user_input.scrolled_text.insert(tk.END, f"An error occurred: {e}")
            user_input.scrolled_text.configure(state='disabled')
        finally:
            loading_window.destroy()

    else:
        # Inform the user that Remote Whisper is being used for transcription
        logger.info("Using Remote Whisper for transcription.")

        # Configure the user input widget to be editable and clear its content
        user_input.scrolled_text.configure(state='normal')
        user_input.scrolled_text.delete("1.0", tk.END)

        # Display a message indicating that audio to text processing is in progress
        user_input.scrolled_text.insert(tk.END, "Audio to Text Processing...Please Wait")

        delete_file = False if uploaded_file_path else True

        # Determine the file to send for transcription
        if uploaded_file_path:
            file_to_send = uploaded_file_path
            uploaded_file_path = None
        else:
            file_to_send = get_resource_path('recording.wav')

        # Open the audio file in binary mode
        with open(file_to_send, 'rb') as f:
            files = {'audio': f}

            # Add the Bearer token to the headers for authentication
            headers = {
                "Authorization": f"Bearer {app_settings.editable_settings[SettingsKeys.WHISPER_SERVER_API_KEY.value]}"
            }

            body = {
                "use_translate": app_settings.editable_settings[SettingsKeys.USE_TRANSLATE_TASK.value],
            }

            if app_settings.editable_settings[SettingsKeys.WHISPER_LANGUAGE_CODE.value] not in SettingsWindow.AUTO_DETECT_LANGUAGE_CODES:
                body["language_code"] = app_settings.editable_settings[SettingsKeys.WHISPER_LANGUAGE_CODE.value]

            try:
                verify = not app_settings.editable_settings[SettingsKeys.S2T_SELF_SIGNED_CERT.value]

                logger.info("Sending audio to server")
                logger.info("File informaton")
                logger.info(f"File: {file_to_send}")
                logger.info(f"File Size: {os.path.getsize(file_to_send)}")

                # Send the request without verifying the SSL certificate
                response = requests.post(
                    app_settings.editable_settings[SettingsKeys.WHISPER_ENDPOINT.value], headers=headers, files=files, verify=verify, data=body)

                logger.info(f"Response from whisper with status code: {response.status_code}")

                response.raise_for_status()

                # check if canceled, if so do not update the UI
                if not is_audio_processing_whole_canceled.is_set():
                    # Update the UI with the transcribed text
                    transcribed_text = response.json()['text']
                    if app_settings.editable_settings[SettingsKeys.ENABLE_HALLUCINATION_CLEAN.value]:
                        transcribed_text = hallucination_cleaner.clean_text(transcribed_text)
                        try:
                            transcribed_text = hallucination_cleaner.clean_text(transcribed_text)
                            logger.debug(f"remote Cleaned result: {transcribed_text}")
                        except Exception as e:
                            # ignore the error as it should not break the transcription
                            logger.exception(f"remote Error during hallucination cleaning: {str(e)}")
                    user_input.scrolled_text.configure(state='normal')
                    user_input.scrolled_text.delete("1.0", tk.END)
                    user_input.scrolled_text.insert(tk.END, transcribed_text)

                    # Send the transcribed text and receive a response
                    send_and_receive()
            except Exception as e:
                # log error message
                logger.error(f"An error occurred: {e}")

                # Display an error message to the user
                user_input.scrolled_text.configure(state='normal')
                user_input.scrolled_text.delete("1.0", tk.END)
                user_input.scrolled_text.insert(tk.END, f"An error occurred: {e}")
                user_input.scrolled_text.configure(state='disabled')
            finally:
                # done with file clean up
                f.close()
                if os.path.exists(file_to_send) and delete_file:
                    os.remove(file_to_send)
                loading_window.destroy()
    stop_flashing()


def kill_thread(thread_id):
    """
    Terminate a thread with a given thread ID.

    This function forcibly terminates a thread by raising a `SystemExit` exception in its context.
    **Use with caution**, as this method is not safe and can lead to unpredictable behavior,
    including corruption of shared resources or deadlocks.

    :param thread_id: The ID of the thread to terminate.
    :type thread_id: int
    :raises ValueError: If the thread ID is invalid.
    :raises SystemError: If the operation fails due to an unexpected state.
    """
    logger.info(f"*** Attempting to kill thread with ID: {thread_id}")
    # Call the C function `PyThreadState_SetAsyncExc` to asynchronously raise
    # an exception in the target thread's context.
    res = ctypes.pythonapi.PyThreadState_SetAsyncExc(
        ctypes.c_long(thread_id),  # The thread ID to target (converted to `long`).
        ctypes.py_object(SystemExit)  # The exception to raise in the thread.
    )

    # Check the result of the function call.
    if res == 0:
        # If 0 is returned, the thread ID is invalid.
        raise ValueError(f"Invalid thread ID: {thread_id}")
    elif res > 1:
        # If more than one thread was affected, something went wrong.
        # Reset the state to prevent corrupting other threads.
        ctypes.pythonapi.PyThreadState_SetAsyncExc(thread_id, None)
        raise SystemError("PyThreadState_SetAsyncExc failed")
    logger.info(f"*** Killed thread with ID: {thread_id}")


def send_and_receive():
    global use_aiscribe, user_message
    user_message = user_input.scrolled_text.get("1.0", tk.END).strip()
    display_text(NOTE_CREATION)
    threaded_handle_message(user_message)


def display_text(text):
<<<<<<< HEAD
    def _display_text():
        response_display.scrolled_text.configure(state='normal')
        response_display.scrolled_text.delete("1.0", tk.END)
        response_display.scrolled_text.insert(tk.END, f"{text}\n")
        response_display.scrolled_text.configure(fg='black')
        response_display.scrolled_text.configure(state='disabled')
    root.after(0, _display_text)
=======
    response_display.scrolled_text.configure(state='normal')
    response_display.scrolled_text.delete("1.0", tk.END)
    response_display.scrolled_text.insert(tk.END, f"{text}\n")
    response_display.scrolled_text.configure(state='disabled')
>>>>>>> e00823ad


IS_FIRST_LOG = True


def update_gui_with_response(response_text):
    global response_history, user_message, IS_FIRST_LOG

    if IS_FIRST_LOG:
        timestamp_listbox.delete(0, tk.END)
        IS_FIRST_LOG = False

    timestamp = datetime.datetime.now().strftime("%Y-%m-%d %H:%M:%S")
    response_history.insert(0, (timestamp, user_message, response_text))

    # Update the timestamp listbox
    timestamp_listbox.delete(0, tk.END)
    for time, _, _ in response_history:
        timestamp_listbox.insert(tk.END, time)

    display_text(response_text)
    try:
        # copy/paste may be disabled in sandbox environment
        pyperclip.copy(response_text)
    except Exception as e:
        logger.warning(str(e))
    stop_flashing()


def show_response(event):
    global IS_FIRST_LOG

    if IS_FIRST_LOG:
        return

    selection = event.widget.curselection()
    if selection:
        index = selection[0]
        transcript_text = response_history[index][1]
        response_text = response_history[index][2]
        user_input.scrolled_text.configure(state='normal')
        user_input.scrolled_text.delete("1.0", tk.END)
        user_input.scrolled_text.insert(tk.END, transcript_text)
        response_display.scrolled_text.configure(state='normal')
        response_display.scrolled_text.delete('1.0', tk.END)
        response_display.scrolled_text.insert('1.0', response_text)
        response_display.scrolled_text.configure(state='disabled')
        try:
            pyperclip.copy(response_text)
        except Exception as e:
            logger.warning(str(e))


def send_text_to_api(edited_text):
    headers = {
        "Authorization": f"Bearer {app_settings.OPENAI_API_KEY}",
        "Content-Type": "application/json",
        "accept": "application/json",
    }

    payload = {}

    try:
        payload = {
            "model": app_settings.editable_settings[SettingsKeys.LOCAL_LLM_MODEL.value].strip(),
            "messages": [
                {"role": "user", "content": edited_text}
            ],
            "temperature": float(app_settings.editable_settings["temperature"]),
            "top_p": float(app_settings.editable_settings["top_p"]),
            "top_k": int(app_settings.editable_settings["top_k"]),
            "tfs": float(app_settings.editable_settings["tfs"]),
        }

        if app_settings.editable_settings["best_of"]:
            payload["best_of"] = int(app_settings.editable_settings["best_of"])

    except ValueError as e:
        payload = {
            "model": app_settings.editable_settings[SettingsKeys.LOCAL_LLM_MODEL.value].strip(),
            "messages": [
                {"role": "user", "content": edited_text}
            ],
            "temperature": 0.1,
            "top_p": 0.4,
            "top_k": 30,
            "best_of": 6,
            "tfs": 0.97,
        }

        if app_settings.editable_settings["best_of"]:
            payload["best_of"] = int(app_settings.editable_settings["best_of"])

        logger.info(f"Error parsing settings: {e}. Using default settings.")

    try:

        if app_settings.editable_settings[SettingsKeys.LLM_ENDPOINT.value].endswith('/'):
            app_settings.editable_settings[SettingsKeys.LLM_ENDPOINT.value] = app_settings.editable_settings[SettingsKeys.LLM_ENDPOINT.value][:-1]

        # Open API Style
        verify = not app_settings.editable_settings["AI Server Self-Signed Certificates"]
        response = requests.post(
            app_settings.editable_settings[SettingsKeys.LLM_ENDPOINT.value] + "/chat/completions", headers=headers, json=payload, verify=verify)

        response.raise_for_status()
        response_data = response.json()
        response_text = (response_data['choices'][0]['message']['content'])
        return response_text

        #############################################################
        #                                                           #
        #                   OpenAI API Style                        #
        #           Uncomment to use API Style Selector             #
        #                                                           #
        #############################################################

        # if app_settings.API_STYLE == "OpenAI":
        # elif app_settings.API_STYLE == "KoboldCpp":
        #     prompt = get_prompt(edited_text)

        #     verify = not app_settings.editable_settings["AI Server Self-Signed Certificates"]
        #     response = requests.post(app_settings.editable_settings[SettingsKeys.LLM_ENDPOINT.value] + "/api/v1/generate", json=prompt, verify=verify)

        #     if response.status_code == 200:
        #         results = response.json()['results']
        #         response_text = results[0]['text']
        #         response_text = response_text.replace("  ", " ").strip()
        #         return response_text

    except Exception as e:
        raise e


def send_text_to_localmodel(edited_text):
    # Send prompt to local model and get response
    if ModelManager.local_model is None:
        ModelManager.setup_model(app_settings=app_settings, root=root)

        timer = 0
        while ModelManager.local_model is None and timer < 30:
            timer += 0.1
            time.sleep(0.1)
       
    response  = ModelManager.local_model.generate_response(
        edited_text,
        temperature=float(app_settings.editable_settings["temperature"]),
        top_p=float(app_settings.editable_settings["top_p"]),
        repeat_penalty=float(app_settings.editable_settings["rep_pen"]),
    )

    if app_settings.is_low_mem_mode():
        ModelManager.unload_model()

    return response

def screen_input_with_llm(conversation):
    """
    Send a conversation to a large language model (LLM) for prescreening.
    :param conversation: A string containing the conversation to be screened.
    :return: A boolean indicating whether the conversation is valid.
    """
    # Define the chunk size (number of words per chunk)
    words_per_chunk = 60  # Adjust this value based on your results
    # Split the conversation into words
    words = conversation.split()
    # Split the words into chunks
    chunks = [' '.join(words[i:i + words_per_chunk]) for i in range(0, len(words), words_per_chunk)]
    logger.info(f"Total chunks count: {len(chunks)}")
    return any(process_chunk(chunk) for chunk in chunks)


def process_chunk(chunk):
    """
    Process a chunk of the conversation using the LLM.
    """
    prompt = (
        "Analyze the following conversation and determine if it is a valid doctor-patient conversation. "
        "A valid conversation involves a discussion between a healthcare provider and a patient about medical concerns, "
        "symptoms, diagnoses, treatments, or health management. It may include:\n"
        "- Descriptions of symptoms or health issues.\n"
        "- Discussions about medications, treatments, or follow-up plans.\n"
        "- Questions and answers related to the patient's health.\n"
        "- Casual or conversational tones, as long as the topic is medically relevant.\n\n"
        "If the conversation is unrelated to healthcare, lacks medical context, or appears to be non-medical, "
        "it is not a valid doctor-patient conversation.\n\n"
        "Return only one word: 'True' if the conversation is valid, or 'False' if it is not. "
        "Do not provide explanations, additional formatting, or any text other than 'True' or 'False'.\n\n"
        "Here is the conversation:\n"
    )
    # Send the prompt and chunk to the LLM for evaluation
    prescreen = send_text_to_chatgpt(f"{prompt}{chunk}")
    # Check if the response from the LLM is 'true' (case-insensitive)
    return prescreen.strip().lower() == "true"


def has_more_than_50_words(text: str) -> bool:
    # Split the text into words using whitespace as the delimiter
    words = text.split()
    # Print the number of words
    logger.info(f"Number of words: {len(words)}")
    # Check if the number of words is greater than 50
    return len(words) > 50


def display_screening_popup():
    """
    Display a popup window to inform the user of invalid input and offer options.

    :return: A boolean indicating the user's choice:
             - False if the user clicks 'Cancel'.
             - True if the user clicks 'Process Anyway!'.
    """
    # Create and display the popup window
    popup_result = PopupBox(
        parent=root,
        title="Invalid Input",
        message=(
            "Input has been flagged as invalid. Please ensure the input is a conversation with more than "
            "50 words between a doctor and a patient. Unexpected results may occur from the AI."
        ),
        button_text_1="Cancel",
        button_text_2="Process Anyway!"
    )

    # Return based on the button the user clicks
    if popup_result.response == "button_1":
        return False
    elif popup_result.response == "button_2":
        return True


def screen_input(user_message):
    """
    Screen the user's input message based on the application's settings.

    :param user_message: The message to be screened.
    :return: A boolean indicating whether the input is valid and accepted for further processing.
    """
    validators = []
    if app_settings.editable_settings[SettingsKeys.Enable_Word_Count_Validation.value]:
        validators.append(has_more_than_50_words)

    if app_settings.editable_settings[SettingsKeys.Enable_AI_Conversation_Validation.value]:
        validators.append(screen_input_with_llm)

    return all(validator(user_message) for validator in validators)


def threaded_screen_input(user_message, screen_return):
    """
    Screen the user's input message based on the application's settings in a separate thread.

    :param user_message: The message to be screened.
    :param screen_return: A boolean variable to store the result of the screening.
    """
    input_return = screen_input(user_message)
    screen_return.set(input_return)


def send_text_to_chatgpt(edited_text):
    if app_settings.editable_settings[SettingsKeys.LOCAL_LLM.value]:
        return send_text_to_localmodel(edited_text)
    else:
        return send_text_to_api(edited_text)


def generate_note(formatted_message):
    """Generate a note from the formatted message.
    
    This function processes the input text and generates a medical note or AI response
    based on application settings. It supports pre-processing, post-processing, and
    factual consistency verification.
    
    :param formatted_message: The transcribed conversation text to generate a note from
    :type formatted_message: str
    
    :returns: True if note generation was successful, False otherwise
    :rtype: bool
    
    .. note::
        The behavior of this function depends on several application settings:
        - If 'use_aiscribe' is True, it generates a structured medical note
        - If 'Use Pre-Processing' is enabled, it first generates a list of facts
        - If 'Use Post-Processing' is enabled, it refines the generated note
        - Factual consistency verification is performed on the final note
    """
    try:
        summary = None
        if use_aiscribe:
            # If pre-processing is enabled
            if app_settings.editable_settings["Use Pre-Processing"]:
                #Generate Facts List
                list_of_facts = send_text_to_chatgpt(f"{app_settings.editable_settings['Pre-Processing']} {formatted_message}")

                #Make a note from the facts
                medical_note = send_text_to_chatgpt(f"{app_settings.AISCRIBE} {list_of_facts} {app_settings.AISCRIBE2}")

                # If post-processing is enabled check the note over
                if app_settings.editable_settings["Use Post-Processing"]:
                    post_processed_note = send_text_to_chatgpt(f"{app_settings.editable_settings['Post-Processing']}\nFacts:{list_of_facts}\nNotes:{medical_note}")
                    update_gui_with_response(post_processed_note)
                    summary = post_processed_note
                else:
                    update_gui_with_response(medical_note)
                    summary = medical_note

            else: # If pre-processing is not enabled then just generate the note
                medical_note = send_text_to_chatgpt(f"{app_settings.AISCRIBE} {formatted_message} {app_settings.AISCRIBE2}")

                if app_settings.editable_settings["Use Post-Processing"]:
                    post_processed_note = send_text_to_chatgpt(f"{app_settings.editable_settings['Post-Processing']}\nNotes:{medical_note}")
                    update_gui_with_response(post_processed_note)
                    summary = post_processed_note
                else:
                    update_gui_with_response(medical_note)
                    summary = medical_note
        else: # do not generate note just send text directly to AI
            ai_response = send_text_to_chatgpt(formatted_message)
            update_gui_with_response(ai_response)
            summary = ai_response
        check_and_warn_about_factual_consistency(formatted_message, summary)

        return True
    except Exception as e:
        logger.error(f"An error occurred: {e}")
        display_text(f"An error occurred: {e}")
        return False

def check_and_warn_about_factual_consistency(formatted_message: str, medical_note: str) -> None:
    """Verify and warn about potential factual inconsistencies in generated medical notes.

    This function checks the consistency between the original conversation and the generated
    medical note using multiple verification methods. If inconsistencies are found, a warning 
    dialog is shown to the user.

    :param formatted_message: The original transcribed conversation text
    :type formatted_message: str
    :param medical_note: The generated medical note to verify
    :type medical_note: str
    :returns: None

    .. note::
        The verification is only performed if factual consistency checking is enabled
        in the application settings.

    .. warning::
        Even if no inconsistencies are found, this does not guarantee the note is 100% accurate.
        Always review generated notes carefully.
    """
    # Verify factual consistency
    if not app_settings.editable_settings[SettingsKeys.FACTUAL_CONSISTENCY_VERIFICATION.value]:
        return
        
    inconsistent_entities = find_factual_inconsistency(formatted_message, medical_note)
    logger.info(f"Inconsistent entities: {inconsistent_entities}")
    
    if inconsistent_entities:
        entities = '\n'.join(f'- {entity}' for entity in inconsistent_entities)
        warning_message = (
            "Heads-up: Potential inconsistencies detected in the generated note:\n\n"
            "Entities not in original conversation found:\n"
            f"{entities}"
            "\n\nPlease review the note for accuracy."
        )
        messagebox.showwarning("Factual Consistency Heads-up", warning_message)


def show_edit_transcription_popup(formatted_message):
    scrubber = scrubadub.Scrubber()

    scrubbed_message = scrubadub.clean(formatted_message)

    pattern = r'\b\d{10}\b'     # Any 10 digit number, looks like OHIP
    cleaned_message = re.sub(pattern, '{{OHIP}}', scrubbed_message)

    if (app_settings.editable_settings[SettingsKeys.LOCAL_LLM.value] or is_private_ip(
            app_settings.editable_settings[SettingsKeys.LLM_ENDPOINT.value])) and not app_settings.editable_settings["Show Scrub PHI"]:
        generate_note_thread(cleaned_message)
        return

    def on_proceed(edited_text):
        thread = threading.Thread(target=generate_note_thread, args=(edited_text,))
        thread.start()

    def on_cancel():
        stop_flashing()

    ScrubWindow(root, cleaned_message, on_proceed, on_cancel)


def generate_note_thread(text: str):
    """
    Generate a note from the given text and update the GUI with the response.

    :param text: The text to generate a note from.
    :type text: str
    """
    global GENERATION_THREAD_ID

    GENERATION_THREAD_ID = None

    def cancel_note_generation(thread_id, screen_thread):
        """Cancels any ongoing note generation.

        Sets the global flag to stop note generation operations.
        """
        global GENERATION_THREAD_ID

        try:
            logger.debug(f"*** Cancelling note generation thread with ID: {thread_id}")
            if thread_id:
                kill_thread(thread_id)

            # check if screen thread is active before killing it
            if screen_thread and screen_thread.is_alive():
                kill_thread(screen_thread.ident)
        except Exception as e:
            # Log the error message
            # TODO implment system logger
            logger.error(f"An error occurred: {e}")
        finally:
            GENERATION_THREAD_ID = None
            stop_flashing()

    # Track the screen input thread
    screen_thread = None
    # The return value from the screen input thread
    screen_return = tk.BooleanVar()

    loading_window = LoadingWindow(root, "Screening Input Text", "Ensuring input is valid. Please wait.", on_cancel=lambda: (cancel_note_generation(GENERATION_THREAD_ID, screen_thread)))
    
    # screen input in its own thread so we can cancel it
    screen_thread = threading.Thread(target=threaded_screen_input, args=(text, screen_return))
    screen_thread.start()
    # wait for the thread to join/cancel so we can continue
    screen_thread.join()

    # Check if the screen input was canceled or force overridden by the user
    if screen_return.get() is False:
        loading_window.destroy()

        # display the popup
        if display_screening_popup() is False:
            return
    
    loading_window.destroy()
    loading_window = LoadingWindow(root, "Generating Note.", "Generating Note. Please wait.", on_cancel=lambda: (cancel_note_generation(GENERATION_THREAD_ID, screen_thread)))


    thread = threading.Thread(target=generate_note, args=(text,))
    thread.start()
    GENERATION_THREAD_ID = thread.ident

    def check_thread_status(thread, loading_window):
        if thread.is_alive():
            root.after(500, lambda: check_thread_status(thread, loading_window))
        else:
            loading_window.destroy()
            stop_flashing()

    root.after(500, lambda: check_thread_status(thread, loading_window))

def upload_file():
    global uploaded_file_path
    file_path = filedialog.askopenfilename(filetypes=(("Audio files", "*.wav *.mp3 *.m4a"),))
    if file_path:
        uploaded_file_path = file_path
        threaded_send_audio_to_server()  # Add this line to process the file immediately
    start_flashing()


def start_flashing():
    global is_flashing
    is_flashing = True
    flash_circle()


def stop_flashing():
    global is_flashing
    is_flashing = False
    # Reset to default color
    root.after(0, lambda: blinking_circle_canvas.itemconfig(circle, fill='white'))


def flash_circle():
    if not is_flashing:
        return
    def _flash_circle():
        current_color = blinking_circle_canvas.itemcget(circle, 'fill')
        new_color = 'blue' if current_color != 'blue' else 'black'
        blinking_circle_canvas.itemconfig(circle, fill=new_color)
        root.after(1000, flash_circle)  # Adjust the flashing speed as needed
    root.after(0, _flash_circle)


def send_and_flash():
    start_flashing()
    send_and_receive()


# Initialize variables to store window geometry for switching between views
last_full_position = None
last_minimal_position = None


def toggle_view():
    """
    Toggles the user interface between a full view and a minimal view.

    Full view includes all UI components, while minimal view limits the interface
    to essential controls, reducing screen space usage. The function also manages
    window properties, button states, and binds/unbinds hover events for transparency.
    """

    if current_view == "full":  # Transition to minimal view
        set_minimal_view()

    else:  # Transition back to full view
        set_full_view()


def set_full_view():
    """
    Configures the application to display the full view interface.

    Actions performed:
    - Reconfigure button dimensions and text.
    - Show all hidden UI components.
    - Reset window attributes such as size, transparency, and 'always on top' behavior.
    - Create the Docker status bar.
    - Restore the last known full view geometry if available.

    Global Variables:
    - current_view: Tracks the current interface state ('full' or 'minimal').
    - last_minimal_position: Saves the geometry of the window when switching from minimal view.
    """
    global current_view, last_minimal_position, silent_warning_duration

    # Reset button sizes and placements for full view
    mic_button.config(width=11, height=2)
    pause_button.config(width=11, height=2)
    switch_view_button.config(width=11, height=2, text="Minimize View")

    # Show all UI components
    user_input.grid()
    send_button.grid()
    clear_button.grid()
    # toggle_button.grid()
    upload_button.grid()
    response_display.grid()
    history_frame.grid()
    mic_button.grid(row=1, column=1, pady=5, padx=0, sticky='nsew')
    pause_button.grid(row=1, column=2, pady=5, padx=0, sticky='nsew')
    switch_view_button.grid(row=1, column=6, pady=5, padx=0, sticky='nsew')
    blinking_circle_canvas.grid(row=1, column=7, padx=0, pady=5)
    footer_frame.grid()
    
    

    window.toggle_menu_bar(enable=True, is_recording=is_recording)

    # Reconfigure button styles and text
    mic_button.config(bg="red" if is_recording else DEFAULT_BUTTON_COLOUR,
                      text="Stop\nRecording" if is_recording else "Start\nRecording")
    pause_button.config(bg="red" if is_paused else DEFAULT_BUTTON_COLOUR,
                        text="Resume" if is_paused else "Pause")

    # Unbind transparency events and reset window properties
    root.unbind('<Enter>')
    root.unbind('<Leave>')
    root.attributes('-alpha', 1.0)
    root.attributes('-topmost', False)
    root.minsize(900, 400)
    current_view = "full"

    # Recreates Silence Warning Bar
    window.destroy_warning_bar()
    check_silence_warning(silence_duration=silent_warning_duration)

    # add the minimal view geometry and remove the last full view geometry
    add_min_max(root)

    # create docker_status bar if enabled
    if app_settings.editable_settings["Use Docker Status Bar"]:
        window.create_docker_status_bar()

    if app_settings.editable_settings["Enable Scribe Template"]:
        window.destroy_scribe_template()
        window.create_scribe_template()

    # Save minimal view geometry and restore last full view geometry
    last_minimal_position = root.geometry()
    root.update_idletasks()
    if last_full_position:
        root.geometry(last_full_position)
    else:
        root.geometry("900x400")

    # Disable to make the window an app(show taskbar icon)
    # root.attributes('-toolwindow', False)


def set_minimal_view():
    """
    Configures the application to display the minimal view interface.

    Actions performed:
    - Reconfigure button dimensions and text.
    - Hide non-essential UI components.
    - Bind transparency hover events for better focus.
    - Adjust window attributes such as size, transparency, and 'always on top' behavior.
    - Destroy and optionally recreate specific components like the Scribe template.

    Global Variables:
    - current_view: Tracks the current interface state ('full' or 'minimal').
    - last_full_position: Saves the geometry of the window when switching from full view.
    """
    global current_view, last_full_position, silent_warning_duration

    # Remove all non-essential UI components
    user_input.grid_remove()
    send_button.grid_remove()
    clear_button.grid_remove()
    # toggle_button.grid_remove()
    upload_button.grid_remove()
    response_display.grid_remove()
    history_frame.grid_remove()
    blinking_circle_canvas.grid_remove()
    footer_frame.grid_remove()
    # Configure minimal view button sizes and placements
    mic_button.config(width=2, height=1)
    pause_button.config(width=2, height=1)
    switch_view_button.config(width=2, height=1)

    mic_button.grid(row=0, column=0, pady=2, padx=2)
    pause_button.grid(row=0, column=1, pady=2, padx=2)
    switch_view_button.grid(row=0, column=2, pady=2, padx=2)

    # Update button text based on recording and pause states
    mic_button.config(text="⏹️" if is_recording else "🎤")
    pause_button.config(text="▶️" if is_paused else "⏸️")
    switch_view_button.config(text="⬆️")  # Minimal view indicator

    blinking_circle_canvas.grid(row=0, column=3, pady=2, padx=2)

    window.toggle_menu_bar(enable=False)

    # Update window properties for minimal view
    root.attributes('-topmost', True)
    root.minsize(125, 50)  # Smaller minimum size for minimal view
    current_view = "minimal"

    if root.wm_state() == 'zoomed':  # Check if window is maximized
        root.wm_state('normal')       # Restore the window

    # Recreates Silence Warning Bar
    window.destroy_warning_bar()
    check_silence_warning(silence_duration=silent_warning_duration)

    # Set hover transparency events
    def on_enter(e):
        if e.widget == root:  # Ensure the event is from the root window
            root.attributes('-alpha', 1.0)

    def on_leave(e):
        if e.widget == root:  # Ensure the event is from the root window
            root.attributes('-alpha', 0.70)

    root.bind('<Enter>', on_enter)
    root.bind('<Leave>', on_leave)

    # Destroy and re-create components as needed
    window.destroy_docker_status_bar()
    if app_settings.editable_settings["Enable Scribe Template"]:
        window.destroy_scribe_template()
        window.create_scribe_template(row=1, column=0, columnspan=3, pady=5)

    # Remove the minimal view geometry and save the current full view geometry
    remove_min_max(root)

    # Save full view geometry and restore last minimal view geometry
    last_full_position = root.geometry()
    if last_minimal_position:
        root.geometry(last_minimal_position)
    else:
        root.geometry("125x50")  # Set the window size to the minimal view size


def copy_text(widget):
    """
    Copy text content from a tkinter widget to the system clipboard.

    Args:
        widget: A tkinter Text widget containing the text to be copied.
    """
    text = widget.get("1.0", tk.END)
    try:
        pyperclip.copy(text)
    except Exception as e:
        logger.warning(str(e))


def add_placeholder(event, text_widget, placeholder_text="Text box"):
    """
    Add placeholder text to a tkinter Text widget when it's empty.

    Args:
        event: The event that triggered this function.
        text_widget: The tkinter Text widget to add placeholder text to.
        placeholder_text (str, optional): The placeholder text to display. Defaults to "Text box".
    """
    if text_widget.get("1.0", "end-1c") == "":
        text_widget.insert("1.0", placeholder_text)


def remove_placeholder(event, text_widget, placeholder_text="Text box"):
    """
    Remove placeholder text from a tkinter Text widget when it gains focus.

    Args:
        event: The event that triggered this function.
        text_widget: The tkinter Text widget to remove placeholder text from.
        placeholder_text (str, optional): The placeholder text to remove. Defaults to "Text box".
    """
    if text_widget.get("1.0", "end-1c") == placeholder_text:
        text_widget.delete("1.0", "end")

# Configure grid weights for scalability
root.grid_columnconfigure(0, weight=1, minsize=10)
root.grid_columnconfigure(1, weight=1)
root.grid_columnconfigure(2, weight=1)
root.grid_columnconfigure(3, weight=1)
root.grid_columnconfigure(4, weight=1)
root.grid_columnconfigure(5, weight=1)
root.grid_columnconfigure(6, weight=1)
root.grid_columnconfigure(7, weight=1)
root.grid_columnconfigure(8, weight=1)
root.grid_columnconfigure(9, weight=1)
root.grid_columnconfigure(10, weight=1)
root.grid_columnconfigure(11, weight=1, minsize=10)
root.grid_rowconfigure(0, weight=1)
root.grid_rowconfigure(1, weight=0)
root.grid_rowconfigure(2, weight=1)
root.grid_rowconfigure(3, weight=0)
root.grid_rowconfigure(4, weight=0)


window.load_main_window()

user_input = CustomTextBox(root, height=12)
user_input.grid(row=0, column=1, columnspan=8, padx=5, pady=15, sticky='nsew')


# Insert placeholder text
user_input.scrolled_text.insert("1.0", "Transcript of Conversation")

# Bind events to remove or add the placeholder with arguments
user_input.scrolled_text.bind(
    "<FocusIn>",
    lambda event: remove_placeholder(
        event,
        user_input.scrolled_text,
        "Transcript of Conversation"))
user_input.scrolled_text.bind(
    "<FocusOut>",
    lambda event: add_placeholder(
        event,
        user_input.scrolled_text,
        "Transcript of Conversation"))

mic_button = tk.Button(root, text="Start\nRecording", height=2, width=11)
mic_button.configure(command=lambda: threaded_toggle_recording(mic_button))
mic_button.grid(row=1, column=1, pady=5, sticky='nsew')

send_button = tk.Button(root, text="Generate Note", command=send_and_flash, height=2, width=11)
send_button.grid(row=1, column=3, pady=5, sticky='nsew')

pause_button = tk.Button(root, text="Pause", command=toggle_pause, height=2, width=11)
pause_button.grid(row=1, column=2, pady=5, sticky='nsew')

clear_button = tk.Button(root, text="Clear", command=clear_application_press, height=2, width=11)
clear_button.grid(row=1, column=4, pady=5, sticky='nsew')

# hidding the AI Scribe button
# toggle_button = tk.Button(root, text="AI Scribe\nON", command=toggle_aiscribe, height=2, width=11)
# toggle_button.grid(row=1, column=5, pady=5, sticky='nsew')

upload_button = tk.Button(root, text="Upload Audio\nFor Transcription", command=upload_file, height=2, width=11)
upload_button.grid(row=1, column=5, pady=5, sticky='nsew')

switch_view_button = tk.Button(root, text="Minimize View", command=toggle_view, height=2, width=11)
switch_view_button.grid(row=1, column=6, pady=5, sticky='nsew')

blinking_circle_canvas = tk.Canvas(root, width=20, height=20)
blinking_circle_canvas.grid(row=1, column=7, pady=5)
circle = blinking_circle_canvas.create_oval(5, 5, 15, 15, fill='white')

response_display = CustomTextBox(root, height=13, state="disabled")
response_display.grid(row=2, column=1, columnspan=8, padx=5, pady=15, sticky='nsew')

# Insert placeholder text
response_display.scrolled_text.configure(state='normal')
response_display.scrolled_text.insert("1.0", "Medical Note")
response_display.scrolled_text.configure(state='disabled')

if app_settings.editable_settings["Enable Scribe Template"]:
    window.create_scribe_template()

# Create a frame to hold both timestamp listbox and mic test
history_frame = ttk.Frame(root)
history_frame.grid(row=0, column=9, columnspan=2, rowspan=6, padx=5, pady=10, sticky='nsew')

# Configure the frame's grid
history_frame.grid_columnconfigure(0, weight=1)
history_frame.grid_rowconfigure(0, weight=4)  # Timestamp takes more space
history_frame.grid_rowconfigure(1, weight=1)
history_frame.grid_rowconfigure(2, weight=1)  # Mic test takes less space
history_frame.grid_rowconfigure(3, weight=1)

system_font = tk.font.nametofont("TkDefaultFont")
base_size = system_font.cget("size")
scaled_size = int(base_size * 0.9)  # 90% of system font size
# Add warning label
warning_label = tk.Label(history_frame,
                         text="Temporary Note History will be cleared when app closes",
                         # fg="red",
                         # wraplength=200,
                         justify="left",
                         font=tk.font.Font(size=scaled_size),
                         )
warning_label.grid(row=3, column=0, sticky='ew', pady=(0, 5))


# Add the timestamp listbox
timestamp_listbox = TimestampListbox(history_frame, height=30, exportselection=False, response_history=response_history)
timestamp_listbox.grid(row=0, column=0, rowspan=3, sticky='nsew')
timestamp_listbox.bind('<<ListboxSelect>>', show_response)
timestamp_listbox.insert(tk.END, "Temporary Note History")


# Add microphone test frame
mic_test = MicrophoneTestFrame(parent=history_frame, p=p, app_settings=app_settings, root=root)
mic_test.frame.grid(row=4, column=0, pady=10, sticky='nsew')  # Use grid to place the frame

# Add a footer frame at the bottom of the window
footer_frame = tk.Frame(root, bg="darkgray", height=30)
footer_frame.grid(row=100, column=0, columnspan=100, sticky="ew")  # Use grid instead of pack

# Add "Version 2" label in the center of the footer
version = get_application_version()
version_label = tk.Label(
    footer_frame,
    text=f"FreeScribe Client {version}",
    bg="darkgray").pack(
        side="left",
        expand=True,
        padx=2,
    pady=5)


window.update_aiscribe_texts(None)
# Bind Alt+P to send_and_receive function
root.bind('<Alt-p>', lambda event: pause_button.invoke())

# Bind Alt+R to toggle_recording function
root.bind('<Alt-r>', lambda event: mic_button.invoke())

# set min size
root.minsize(900, 400)

# ram checkj
if utils.system.is_system_low_memory() and not app_settings.is_low_mem_mode():
    logger.warning("System has low memory.")

    popup_box = PopupBox(root, 
    title="Low Memory Warning", 
    message="Your system has low memory. Please consider enabling Low Memory Mode in the settings.",
    button_text_1="Enable",
    button_text_2="Dismiss",
    )

    if popup_box.response == "button_1":
        app_settings.editable_settings[SettingsKeys.USE_LOW_MEM_MODE.value] = True
        app_settings.save_settings_to_file()
        logger.debug("Low Memory Mode enabled.")

if (app_settings.editable_settings['Show Welcome Message']):
    window.show_welcome_message()

#Wait for the UI root to be intialized then load the model. If using local llm.
# Do not load the models if low mem is activated.
if not app_settings.is_low_mem_mode():
    # Wait for the UI root to be intialized then load the model. If using local llm.
    if app_settings.editable_settings[SettingsKeys.LOCAL_LLM.value]:
        def on_cancel_llm_load():
            cancel_await_thread.set()
        root.after(
            100,
            lambda: (
                ModelManager.setup_model(
                    app_settings=app_settings,
                    root=root,
                    on_cancel=on_cancel_llm_load)))

    if app_settings.editable_settings[SettingsKeys.LOCAL_WHISPER.value]:
        # Inform the user that Local Whisper is being used for transcription
        print("Using Local Whisper for transcription.")
        root.after(100, lambda: (load_model_with_loading_screen(root=root, app_settings=app_settings)))

if app_settings.editable_settings[SettingsKeys.ENABLE_HALLUCINATION_CLEAN.value]:
    root.after(100, lambda: (
        load_hallucination_cleaner_model(root, app_settings)))

if app_settings.editable_settings[SettingsKeys.ENABLE_HALLUCINATION_CLEAN.value]:
    root.after(100, lambda: (
        load_hallucination_cleaner_model(root, app_settings)))

# wait for both whisper and llm to be loaded before unlocking the settings button
def await_models(timeout_length=60):
    """
    Waits until the necessary models (Whisper and LLM) are fully loaded.

    The function checks if local models are enabled based on application settings.
    If a remote model is used, the corresponding flag is set to True immediately,
    bypassing the wait. Otherwise, the function enters a loop that periodically
    checks for model readiness and prints status updates until both models are loaded.

    :return: None
    """

    if not hasattr(await_models, "start_timer"):
        await_models.start_timer = time.time()

    # if we cancel this thread then break out of the loop
    if cancel_await_thread.is_set():
        logger.info("*** Model loading cancelled. Enabling settings bar.")
        #reset the flag
        cancel_await_thread.clear()
        # reset the settings bar
        window.enable_settings_menu()
        # return so the .after() doesnt get called.
        return

    # if we are using remote whisper then we can assume it is loaded and dont wait
    whisper_loaded = (not app_settings.editable_settings[SettingsKeys.LOCAL_WHISPER.value] or is_whisper_valid())

    # if we are not using local llm then we can assume it is loaded and dont wait
    llm_loaded = (not app_settings.editable_settings[SettingsKeys.LOCAL_LLM.value] or ModelManager.local_model)

    # if there was a error stop checking
    if ModelManager.local_model == ModelStatus.ERROR:
        # Error message is displayed else where
        llm_loaded = True

    elapsed_time = time.time() - await_models.start_timer
    # wait for both models to be loaded
    if (not whisper_loaded or not llm_loaded ) and not app_settings.is_low_mem_mode():
        if math.floor(elapsed_time) % 5 == 0:
            logger.info(f"Waiting for models to load. Loading timer: {math.floor(elapsed_time)}, Timeout:{timeout_length}")

        # override the lock in case something else tried to edit
        window.disable_settings_menu()

        root.after(1000, await_models)
    else:
        logger.info("*** Models loaded successfully on startup.")

        # if error null out the model
        if ModelManager.local_model == ModelStatus.ERROR:
            ModelManager.local_model = None

        window.enable_settings_menu()


root.after(100, await_models)

root.bind("<<LoadSttModel>>", lambda event: load_model_with_loading_screen(root=root, app_settings=app_settings))
root.bind("<<UnloadSttModel>>", lambda e: unload_stt_model())

root.mainloop()

p.terminate()<|MERGE_RESOLUTION|>--- conflicted
+++ resolved
@@ -259,18 +259,12 @@
         return False
     return True
 
-<<<<<<< HEAD
+
 def threaded_toggle_recording(button):
     # quick fix: prevents the button being clicked repeatedly in short time, avoid UI freeze
     button.config(state="disabled")
     root.after(1000, lambda: button.config(state="normal"))
 
-    logger.debug(f"*** Toggle Recording - Recording status: {is_recording}, STT local model: {stt_local_model}")
-=======
-
-def threaded_toggle_recording():
-    logger.debug(f"*** Toggle Recording - Recording status: {is_recording}, STT local model is {is_whisper_valid()}")
->>>>>>> e00823ad
     ready_flag = threaded_check_stt_model()
     # there is no point start recording if we are using local STT model and it's not ready
     # if user chooses to cancel the double check process, we need to return and not start recording
@@ -680,7 +674,7 @@
             
         disable_recording_ui_elements()
         REALTIME_TRANSCRIBE_THREAD_ID = realtime_thread.ident
-<<<<<<< HEAD
+        
         def _start_recording_ui():
             user_input.scrolled_text.configure(state='normal')
             user_input.scrolled_text.delete("1.0", tk.END)
@@ -691,15 +685,6 @@
             response_display.scrolled_text.configure(fg='black')
             response_display.scrolled_text.configure(state='disabled')
         root.after(0, _start_recording_ui)
-=======
-        user_input.scrolled_text.configure(state='normal')
-        user_input.scrolled_text.delete("1.0", tk.END)
-        if not app_settings.editable_settings[SettingsKeys.WHISPER_REAL_TIME.value]:
-            user_input.scrolled_text.insert(tk.END, "Recording")
-        response_display.scrolled_text.configure(state='normal')
-        response_display.scrolled_text.delete("1.0", tk.END)
-        response_display.scrolled_text.configure(state='disabled')
->>>>>>> e00823ad
         is_recording = True
 
         # reset frames before new recording so old data is not used
@@ -791,7 +776,6 @@
 
 
 def disable_recording_ui_elements():
-<<<<<<< HEAD
     def _disable_recording_ui_elements():
         window.disable_settings_menu()
         user_input.scrolled_text.configure(state='disabled')
@@ -804,22 +788,8 @@
         clear_button.config(state='disabled')
         mic_test.set_mic_test_state(False)
     root.after(0, _disable_recording_ui_elements)
-=======
-    window.disable_settings_menu()
-    user_input.scrolled_text.configure(state='disabled')
-    send_button.config(state='disabled')
-    # hidding the AI Scribe button actions
-    # toggle_button.config(state='disabled')
-    upload_button.config(state='disabled')
-    response_display.scrolled_text.configure(state='disabled')
-    timestamp_listbox.config(state='disabled')
-    clear_button.config(state='disabled')
-    mic_test.set_mic_test_state(False)
->>>>>>> e00823ad
-
 
 def enable_recording_ui_elements():
-<<<<<<< HEAD
     def _enable_recording_ui_elements():
         window.enable_settings_menu()
         user_input.scrolled_text.configure(state='normal')
@@ -831,17 +801,6 @@
         clear_button.config(state='normal')
         mic_test.set_mic_test_state(True)
     root.after(0, _enable_recording_ui_elements)
-=======
-    window.enable_settings_menu()
-    user_input.scrolled_text.configure(state='normal')
-    send_button.config(state='normal')
-    # hidding the AI Scribe button actions
-    # toggle_button.config(state='normal')
-    upload_button.config(state='normal')
-    timestamp_listbox.config(state='normal')
-    clear_button.config(state='normal')
-    mic_test.set_mic_test_state(True)
->>>>>>> e00823ad
 
 
 def cancel_processing():
@@ -1189,7 +1148,6 @@
 
 
 def display_text(text):
-<<<<<<< HEAD
     def _display_text():
         response_display.scrolled_text.configure(state='normal')
         response_display.scrolled_text.delete("1.0", tk.END)
@@ -1197,12 +1155,6 @@
         response_display.scrolled_text.configure(fg='black')
         response_display.scrolled_text.configure(state='disabled')
     root.after(0, _display_text)
-=======
-    response_display.scrolled_text.configure(state='normal')
-    response_display.scrolled_text.delete("1.0", tk.END)
-    response_display.scrolled_text.insert(tk.END, f"{text}\n")
-    response_display.scrolled_text.configure(state='disabled')
->>>>>>> e00823ad
 
 
 IS_FIRST_LOG = True
