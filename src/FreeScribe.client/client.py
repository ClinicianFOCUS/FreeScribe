--- conflicted
+++ resolved
@@ -234,13 +234,8 @@
             return
         # if using local whisper and model is not loaded, when starting recording
         if stt_model_loading_thread_lock.locked():
-<<<<<<< HEAD
-            model_name = app_settings.editable_settings["Whisper Model"].strip()
+            model_name = app_settings.editable_settings[SettingsKeys.WHISPER_MODEL.value].strip()
             stt_loading_window = LoadingWindow(root, "Loading Speech to Text model",
-=======
-            model_name = app_settings.editable_settings[SettingsKeys.WHISPER_MODEL.value].strip()
-            stt_loading_window = LoadingWindow(root, "Loading Voice to Text model",
->>>>>>> f4caea30
                                                f"Loading {model_name} model. Please wait.",
                                                on_cancel=lambda: task_cancel_var.set(True))
             timeout = 300
@@ -1616,13 +1611,8 @@
     """
     with stt_model_loading_thread_lock:
         global stt_local_model
-<<<<<<< HEAD
-        model = app_settings.editable_settings["Whisper Model"].strip()
+        model = app_settings.editable_settings[SettingsKeys.WHISPER_MODEL.value].strip()
         stt_loading_window = LoadingWindow(root, "Speech to Text", f"Loading Speech to Text {model} model. Please wait.")
-=======
-        model = app_settings.editable_settings[SettingsKeys.WHISPER_MODEL.value].strip()
-        stt_loading_window = LoadingWindow(root, "Voice to Text", f"Loading Voice to Text {model} model. Please wait.")
->>>>>>> f4caea30
         print(f"Loading STT model: {model}")
         try:
             unload_stt_model()
