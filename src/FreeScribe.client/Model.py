from llama_cpp import Llama
import os
from typing import Optional, Dict, Any
import threading
from UI.LoadingWindow import LoadingWindow
import tkinter.messagebox as messagebox
from UI.SettingsConstant import SettingsKeys, DEFAULT_CONTEXT_WINDOW_SIZE
from enum import Enum
<<<<<<< HEAD
import torch

=======
import utils.system
from utils.file_utils import get_resource_path
>>>>>>> bda8ad99

class ModelStatus(Enum):
    """
    Enum class for model loading status.
    """
    ERROR = 1


class Model:
    """
    Model class for handling GPU-accelerated text generation using the Llama library.

    This class provides an interface to initialize a language model with specific configurations
    for GPU acceleration, generate responses based on a text prompt, and retrieve GPU settings.
    The class is configured to support multi-GPU setups and custom configurations for batch size,
    context window, and sampling settings.

    Attributes:
        model: Instance of the Llama model configured with specified GPU and context parameters.
        config: Dictionary containing the GPU and model configuration.

    Methods:
        generate_response: Generates a text response based on an input prompt using
                        the specified sampling parameters.
        get_gpu_info: Returns the current GPU configuration and batch size details.
    """

    def __init__(
        self,
        model_path: str,
        chat_template: str = None,
        context_size: int = DEFAULT_CONTEXT_WINDOW_SIZE,
        gpu_layers: int = -1,  # -1 means load all layers to GPU
        main_gpu: int = 0,     # Primary GPU device index
        tensor_split: Optional[list] = None,  # For multi-GPU setup
        n_batch: int = 512,    # Batch size for inference
        n_threads: Optional[int] = None,  # CPU threads when needed
        seed: int = 1337
    ):
        """
        Initializes the GGUF model with GPU acceleration.

        Args:
            model_path: Path to the model file
            context_size: Size of the context window
            gpu_layers: Number of layers to offload to GPU (-1 for all)
            main_gpu: Main GPU device index
            tensor_split: List of GPU memory splits for multi-GPU setup
            n_batch: Batch size for inference
            n_threads: Number of CPU threads
            seed: Random seed for reproducibility
        """
        try:
            # Set environment variables for GPU
            os.environ["CUDA_VISIBLE_DEVICES"] = str(main_gpu)

            # Initialize model with GPU settings
            self.model = Llama(
                model_path=model_path,
                n_ctx=context_size,
                n_gpu_layers=gpu_layers,
                n_batch=n_batch,
                n_threads=n_threads or os.cpu_count(),
                seed=seed,
                tensor_split=tensor_split,
                chat_format=chat_template,
            )

            # Store configuration
            self.config = {
                "gpu_layers": gpu_layers,
                "main_gpu": main_gpu,
                "context_size": context_size,
                "n_batch": n_batch
            }
        except Exception as e:
            self.model = None
            raise e

    def generate_response(
        self,
        prompt: str,
        max_tokens: int = 50,
        temperature: float = 0.1,
        top_p: float = 0.95,
        repeat_penalty: float = 1.1
    ) -> str:
        """
        Generates a response using GPU-accelerated inference.

        Args:
            prompt: Input text prompt
            max_tokens: Maximum number of tokens to generate
            temperature: Sampling temperature (higher = more random)
            top_p: Top-p sampling threshold
            repeat_penalty: Penalty for repeating tokens

        Returns:
            Generated text response
        """
        try:
            # Generate response using the model

            # Message template for chat completion
            messages = [
                {"role": "user",
                 "content": prompt}
            ]

            response = self.model.create_chat_completion(
                messages,
                max_tokens=max_tokens,
                temperature=temperature,
                top_p=top_p,
                repeat_penalty=repeat_penalty,
            )

            # reset the model tokens
            self.model.reset()
            return response["choices"][0]["message"]["content"]

        except Exception as e:
            print(f"GPU inference error ({e.__class__.__name__}): {str(e)}")
            return f"({e.__class__.__name__}): {str(e)}"

    def get_gpu_info(self) -> Dict[str, Any]:
        """
        Returns information about the current GPU configuration.
        """
        return {
            "gpu_layers": self.config["gpu_layers"],
            "main_gpu": self.config["main_gpu"],
            "batch_size": self.config["n_batch"],
            "context_size": self.config["context_size"]
        }

    def close(self):
        """
        Unloads the model from GPU memory.
        """
        self.model.close()
        self.model = None

    def __del__(self):
        """Cleanup GPU memory on deletion"""
        if self.model is not None:
            self.model.close()
        self.model = None


class ModelManager:
    """
    Manages the lifecycle of a local LLM model including setup and unloading operations.

    This class provides static methods to handle model initialization, loading, and cleanup
    using the llama.cpp Python bindings. It supports different model architectures and
    quantization levels.

    Attributes:
        local_model (Llama): Static reference to the loaded model instance. None if no model is loaded.
    """
    local_model = None

    @staticmethod
    def setup_model(app_settings, root, on_cancel: callable = None):
        """
        Initialize and load the LLM model based on application settings.

        Creates a loading window and starts model loading in a separate thread to prevent
        UI freezing. Automatically checks thread status and closes the loading window
        when complete.

        Args:
            app_settings: Application settings object containing model preferences
            root: Tkinter root window for creating the loading dialog

        Raises:
            ValueError: If the specified model file cannot be loaded

        Note:
            The method uses threading to avoid blocking the UI while loading the model.
            GPU layers are set to -1 for CUDA architecture and 0 for CPU.
        """

        def on_cancel_load():
            """
            Cancel the model loading process and cleanup resources.
            """
            if on_cancel is not None:
                on_cancel()

        loading_window = LoadingWindow(root, "Loading Model", "Loading Model. Please wait", on_cancel=on_cancel_load)
        app_settings.main_window.disable_settings_menu()

        # unload before loading new model
        if ModelManager.local_model is not None:
            ModelManager.unload_model()

        def load_model():
            """
            Internal function to handle the actual model loading process.

            Determines the model file based on settings and initializes the Llama instance
            with appropriate parameters.
            """
            gpu_layers = 0

            if app_settings.editable_settings[SettingsKeys.LLM_ARCHITECTURE.value] == "CUDA (Nvidia GPU)":
                gpu_layers = -1

            if torch.backends.mps.is_available():
                gpu_layers = -1

            model_to_use = "gemma-2-2b-it-Q8_0.gguf"
<<<<<<< HEAD

            model_path = f"./models/{model_to_use}"
=======
            if utils.system.is_macos():
                model_path = get_resource_path(filename=f"models/{model_to_use}", shared=True)
            else:
                model_path = f"./models/{model_to_use}"

>>>>>>> bda8ad99
            try:
                context_size = app_settings.editable_settings.get(
                    SettingsKeys.LOCAL_LLM_CONTEXT_WINDOW.value) or DEFAULT_CONTEXT_WINDOW_SIZE
                ModelManager.local_model = Model(
                    model_path,
                    context_size=context_size,
                    gpu_layers=gpu_layers,
                    main_gpu=0,
                    n_batch=512,
                    n_threads=None,
                    seed=1337
                )
            except Exception as e:
                # model doesnt exist
                # TODO: Logo to system log
                messagebox.showerror(
                    "Model Error",
                    f"Model failed to load. Please ensure you have a valid model selected in the settings. Currently trying to load: {os.path.abspath(model_path)}. Error received ({e.__class__.__name__}): {str(e)}")
                ModelManager.local_model = ModelStatus.ERROR

        thread = threading.Thread(target=load_model)
        thread.start()

        def check_thread_status(thread, loading_window, root):
            """
            Recursive function to check the status of the model loading thread.

            Args:
                thread: The thread to monitor
                loading_window: LoadingWindow instance to close when complete
                root: Tkinter root window for scheduling checks
            """
            if thread.is_alive():
                root.after(500, lambda: check_thread_status(thread, loading_window, root))
            else:
                app_settings.main_window.enable_settings_menu()
                loading_window.destroy()

        root.after(500, lambda: check_thread_status(thread, loading_window, root))

    @staticmethod
    def start_model_threaded(settings, root_window):
        """
        Start the model in a separate thread.

        :param settings: Configuration settings for the model
        :type settings: dict
        :param root_window: The main application window reference
        :type root_window: tkinter.Tk
        :return: The created thread instance
        :rtype: threading.Thread

        This method creates and starts a new thread that runs the model's start
        function with the provided settings and root window reference. The model
        is accessed through ModelManager's local_model attribute.
        """
        thread = threading.Thread(target=ModelManager.setup_model, args=(settings, root_window))
        thread.start()
        return thread

    @staticmethod
    def unload_model():
        """
        Safely unload and cleanup the currently loaded model.

        Closes the model if it exists and sets the local_model reference to None.
        This method should be called before loading a new model or shutting down
        the application.
        """
        if ModelManager.local_model is not None:
            ModelManager.local_model.model.close()
            del ModelManager.local_model
            ModelManager.local_model = None<|MERGE_RESOLUTION|>--- conflicted
+++ resolved
@@ -6,13 +6,9 @@
 import tkinter.messagebox as messagebox
 from UI.SettingsConstant import SettingsKeys, DEFAULT_CONTEXT_WINDOW_SIZE
 from enum import Enum
-<<<<<<< HEAD
 import torch
-
-=======
 import utils.system
 from utils.file_utils import get_resource_path
->>>>>>> bda8ad99
 
 class ModelStatus(Enum):
     """
@@ -227,16 +223,12 @@
                 gpu_layers = -1
 
             model_to_use = "gemma-2-2b-it-Q8_0.gguf"
-<<<<<<< HEAD
-
-            model_path = f"./models/{model_to_use}"
-=======
+
             if utils.system.is_macos():
                 model_path = get_resource_path(filename=f"models/{model_to_use}", shared=True)
             else:
                 model_path = f"./models/{model_to_use}"
 
->>>>>>> bda8ad99
             try:
                 context_size = app_settings.editable_settings.get(
                     SettingsKeys.LOCAL_LLM_CONTEXT_WINDOW.value) or DEFAULT_CONTEXT_WINDOW_SIZE
