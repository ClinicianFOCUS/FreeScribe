import tkinter as tk
from tkinter import ttk
from utils.file_utils import get_file_path
import utils.system
import UI.Helpers

class LoadingWindow:
    """
    A class to create and manage an animated processing popup window.
    
    This class creates a popup window with an animated progress bar to indicate
    ongoing processing and a cancel button to abort the operation.
    
    :param parent: The parent window for this popup
    :type parent: tk.Tk or tk.Toplevel or None
    :param title: The title of the popup window
    :type title: str
    :param initial_text: The initial text to display in the popup
    :type initial_text: str
    :param on_cancel: Callback function to execute when cancel is pressed
    :type on_cancel: callable or None
    :param note_text: Optional note text to display below the initial text
    :type note_text: str or None
    
    :ivar popup: The main popup window
    :type popup: tk.Toplevel
    :ivar popup_label: The label widget containing the text
    :type popup_label: tk.Label
    :ivar cancelled: Flag indicating if the operation was cancelled
    :type cancelled: bool
    
    Example
    -------
    >>> root = tk.Tk()
    >>> processing = LoadingWindow(root, title="Processing", initial_text="Loading", note_text="Note: This may take some time.")
    >>> # Do some work here
    >>> if not processing.cancelled:
    ...     # Complete the operation
    >>> processing.destroy()
    """

    MACOS_SIZE = (300, 125)
    WINDOWS_SIZE = (280, 105)
    NOTE_OFFSET = (80, 75)

    def __init__(self, parent=None, title="Processing", initial_text="Loading", on_cancel=None, note_text=None):
        """
        Initialize the processing popup window.
        
        :param parent: Parent window for this popup
        :type parent: tk.Tk or tk.Toplevel or None
        :param title: Title of the popup window
        :type title: str
        :param initial_text: Initial text to display
        :type initial_text: str
        :param on_cancel: Callback function to execute when cancel is pressed
        :type on_cancel: callable or None
        :param note_text: Optional note text to display below the initial text
        :type note_text: str or None
        """
        try:
            self.title = title
            self.initial_text = initial_text
            self.note_text = note_text
            self.parent = parent
            self.on_cancel = on_cancel
            self.cancelled = False
            
            self.popup = tk.Toplevel(parent)
            self.popup.title(title)
            
            # Default windows size
            size = LoadingWindow.MACOS_SIZE if utils.system.is_macos() else LoadingWindow.WINDOWS_SIZE

            if note_text:
<<<<<<< HEAD
                self.popup.geometry("360x180")  # Increased height for note text
            else:
                self.popup.geometry("280x105")  # Default height
            UI.Helpers.set_window_icon(self.popup)
=======
                size = (size[0] + LoadingWindow.NOTE_OFFSET[0], size[1] + LoadingWindow.NOTE_OFFSET[1])
            
            self.popup.geometry(f"{size[0]}x{size[1]}")

            self.popup.iconbitmap(get_file_path('assets','logo.ico'))
>>>>>>> d663ca75

            if parent:
                # Center the popup window on the parent window
                parent.update_idletasks()
                x = parent.winfo_x() + (parent.winfo_width() - self.popup.winfo_reqwidth()) // 2
                y = parent.winfo_y() + (parent.winfo_height() - self.popup.winfo_reqheight()) // 2
                self.popup.geometry(f"+{x}+{y}")
                self.popup.transient(parent)
                
                # Disable the parent window
                UI.Helpers.disable_parent_window(parent, self.popup)
                
            # Use label and progress bar
            self.label = tk.Label(self.popup, text=initial_text)
            self.label.pack(pady=(10,5))
            self.progress = ttk.Progressbar(self.popup, mode='indeterminate')
            self.progress.pack(padx=20, pady=(0,10), fill='x')
            self.progress.start()

            # Add note text if provided
            if note_text:
                font_size = 11 if utils.system.is_macos() else 9
                self.note_label = tk.Label(self.popup, text=note_text, wraplength=350, justify='center', font=("TkDefaultFont", font_size),fg="#262525")
                self.note_label.pack(pady=(0,10))

            # Add cancel button
            self.cancel_button = ttk.Button(self.popup, text="Cancel", command=self._handle_cancel)
            self.cancel_button.pack(pady=(7,5))

            # Not Resizable
            self.popup.resizable(False, False)
            
            # Disable closing of the popup manually
            self.popup.protocol("WM_DELETE_WINDOW", lambda: None)
        except Exception:
            # Enable the window on exception
            if parent:
                UI.Helpers.enable_parent_window(parent, self.popup)
            raise

    def _handle_cancel(self):
        """
        Internal method to handle cancel button press.
        Sets the cancelled flag and calls the user-provided callback if any.
        """
        self.cancelled = True
        if callable(self.on_cancel):
            try:
                self.on_cancel()
            except Exception:
                self.destroy()

        self.destroy()
    
    def destroy(self):
        """
        Clean up and destroy the popup window.
        
        This method performs the following cleanup operations:
        1. Stops the progress bar animation
        2. Re-enables the parent window
        3. Destroys the popup window
        
        Note
        ----
        This method should be called when you want to close the popup window,
        rather than destroying the window directly.
        
        Example
        -------
        >>> popup = LoadingWindow()
        >>> # Do some processing
        >>> popup.destroy()  # Properly clean up and close the window
        """
        if self.popup:
            # Enable the parent window
            if self.parent:
                UI.Helpers.enable_parent_window(self.parent, self.popup)

            if self.progress.winfo_exists():
                self.progress.stop()

            if self.popup.winfo_exists():
                self.popup.destroy()<|MERGE_RESOLUTION|>--- conflicted
+++ resolved
@@ -4,13 +4,14 @@
 import utils.system
 import UI.Helpers
 
+
 class LoadingWindow:
     """
     A class to create and manage an animated processing popup window.
-    
+
     This class creates a popup window with an animated progress bar to indicate
     ongoing processing and a cancel button to abort the operation.
-    
+
     :param parent: The parent window for this popup
     :type parent: tk.Tk or tk.Toplevel or None
     :param title: The title of the popup window
@@ -21,14 +22,14 @@
     :type on_cancel: callable or None
     :param note_text: Optional note text to display below the initial text
     :type note_text: str or None
-    
+
     :ivar popup: The main popup window
     :type popup: tk.Toplevel
     :ivar popup_label: The label widget containing the text
     :type popup_label: tk.Label
     :ivar cancelled: Flag indicating if the operation was cancelled
     :type cancelled: bool
-    
+
     Example
     -------
     >>> root = tk.Tk()
@@ -40,13 +41,20 @@
     """
 
     MACOS_SIZE = (300, 125)
-    WINDOWS_SIZE = (280, 105)
+    WINDOWS_SIZE = (280, 115)
     NOTE_OFFSET = (80, 75)
 
-    def __init__(self, parent=None, title="Processing", initial_text="Loading", on_cancel=None, note_text=None):
+    def __init__(
+        self,
+        parent=None,
+        title="Processing",
+        initial_text="Loading",
+        on_cancel=None,
+        note_text=None,
+    ):
         """
         Initialize the processing popup window.
-        
+
         :param parent: Parent window for this popup
         :type parent: tk.Tk or tk.Toplevel or None
         :param title: Title of the popup window
@@ -65,58 +73,73 @@
             self.parent = parent
             self.on_cancel = on_cancel
             self.cancelled = False
-            
+
             self.popup = tk.Toplevel(parent)
             self.popup.title(title)
-            
+
             # Default windows size
-            size = LoadingWindow.MACOS_SIZE if utils.system.is_macos() else LoadingWindow.WINDOWS_SIZE
+            size = (
+                LoadingWindow.MACOS_SIZE
+                if utils.system.is_macos()
+                else LoadingWindow.WINDOWS_SIZE
+            )
 
             if note_text:
-<<<<<<< HEAD
-                self.popup.geometry("360x180")  # Increased height for note text
-            else:
-                self.popup.geometry("280x105")  # Default height
-            UI.Helpers.set_window_icon(self.popup)
-=======
-                size = (size[0] + LoadingWindow.NOTE_OFFSET[0], size[1] + LoadingWindow.NOTE_OFFSET[1])
-            
+                size = (
+                    size[0] + LoadingWindow.NOTE_OFFSET[0],
+                    size[1] + LoadingWindow.NOTE_OFFSET[1],
+                )
+
             self.popup.geometry(f"{size[0]}x{size[1]}")
 
-            self.popup.iconbitmap(get_file_path('assets','logo.ico'))
->>>>>>> d663ca75
+            UI.Helpers.set_window_icon(self.popup)
 
             if parent:
                 # Center the popup window on the parent window
                 parent.update_idletasks()
-                x = parent.winfo_x() + (parent.winfo_width() - self.popup.winfo_reqwidth()) // 2
-                y = parent.winfo_y() + (parent.winfo_height() - self.popup.winfo_reqheight()) // 2
+                x = (
+                    parent.winfo_x()
+                    + (parent.winfo_width() - self.popup.winfo_reqwidth()) // 2
+                )
+                y = (
+                    parent.winfo_y()
+                    + (parent.winfo_height() - self.popup.winfo_reqheight()) // 2
+                )
                 self.popup.geometry(f"+{x}+{y}")
                 self.popup.transient(parent)
-                
+
                 # Disable the parent window
                 UI.Helpers.disable_parent_window(parent, self.popup)
-                
+
             # Use label and progress bar
             self.label = tk.Label(self.popup, text=initial_text)
-            self.label.pack(pady=(10,5))
-            self.progress = ttk.Progressbar(self.popup, mode='indeterminate')
-            self.progress.pack(padx=20, pady=(0,10), fill='x')
+            self.label.pack(pady=(10, 5))
+            self.progress = ttk.Progressbar(self.popup, mode="indeterminate")
+            self.progress.pack(padx=20, pady=(0, 10), fill="x")
             self.progress.start()
 
             # Add note text if provided
             if note_text:
                 font_size = 11 if utils.system.is_macos() else 9
-                self.note_label = tk.Label(self.popup, text=note_text, wraplength=350, justify='center', font=("TkDefaultFont", font_size),fg="#262525")
-                self.note_label.pack(pady=(0,10))
+                self.note_label = tk.Label(
+                    self.popup,
+                    text=note_text,
+                    wraplength=350,
+                    justify="center",
+                    font=("TkDefaultFont", font_size),
+                    fg="#262525",
+                )
+                self.note_label.pack(pady=(0, 10))
 
             # Add cancel button
-            self.cancel_button = ttk.Button(self.popup, text="Cancel", command=self._handle_cancel)
-            self.cancel_button.pack(pady=(7,5))
+            self.cancel_button = ttk.Button(
+                self.popup, text="Cancel", command=self._handle_cancel
+            )
+            self.cancel_button.pack(pady=(7, 5))
 
             # Not Resizable
             self.popup.resizable(False, False)
-            
+
             # Disable closing of the popup manually
             self.popup.protocol("WM_DELETE_WINDOW", lambda: None)
         except Exception:
@@ -138,21 +161,21 @@
                 self.destroy()
 
         self.destroy()
-    
+
     def destroy(self):
         """
         Clean up and destroy the popup window.
-        
+
         This method performs the following cleanup operations:
         1. Stops the progress bar animation
         2. Re-enables the parent window
         3. Destroys the popup window
-        
+
         Note
         ----
         This method should be called when you want to close the popup window,
         rather than destroying the window directly.
-        
+
         Example
         -------
         >>> popup = LoadingWindow()
