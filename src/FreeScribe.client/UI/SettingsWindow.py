--- conflicted
+++ resolved
@@ -140,12 +140,9 @@
             SettingsKeys.Enable_AI_Conversation_Validation.value : False,  # Default to disabled
             SettingsKeys.ENABLE_HALLUCINATION_CLEAN.value : False,
             SettingsKeys.ENABLE_FILE_LOGGER.value: False,
-<<<<<<< HEAD
             SettingsKeys.STORE_NOTES_LOCALLY.value: False,
             SettingsKeys.STORE_RECORDINGS_LOCALLY.value: False,
-=======
             SettingsKeys.WHISPER_INITIAL_PROMPT.value: "None",
->>>>>>> 128edd6b
         }
 
     def __init__(self):
@@ -239,12 +236,8 @@
         ]
 
         self.developer_settings = [
-<<<<<<< HEAD
-=======
-            SettingsKeys.ENABLE_FILE_LOGGER.value,
             "Real Time Silence Length",
             "BlankSpace", # Represents the Whisper Initial Prompt
->>>>>>> 128edd6b
         ]
 
         self.editable_settings = SettingsWindow.DEFAULT_SETTINGS_TABLE
