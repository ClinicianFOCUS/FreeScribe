--- conflicted
+++ resolved
@@ -152,11 +152,7 @@
             SettingsKeys.WHISPER_CPU_COUNT.value: multiprocessing.cpu_count(),
             SettingsKeys.WHISPER_VAD_FILTER.value: False,
             SettingsKeys.WHISPER_COMPUTE_TYPE.value: "float16",
-<<<<<<< HEAD
-            SettingsKeys.LOCAL_WHISPER_MODEL.value: "medium",
-=======
             SettingsKeys.WHISPER_MODEL.value: "medium",
->>>>>>> 856a3a74
             "Current Mic": "None",
             SettingsKeys.WHISPER_REAL_TIME.value: True,
             "Real Time Audio Length": 10,
@@ -644,30 +640,19 @@
         # save the old whisper model to compare with the new model later
         old_local_whisper = self.editable_settings[SettingsKeys.LOCAL_WHISPER.value]
         old_whisper_architecture = self.editable_settings[SettingsKeys.WHISPER_ARCHITECTURE.value]
-<<<<<<< HEAD
-        old_model = self.editable_settings[SettingsKeys.LOCAL_WHISPER_MODEL.value]
-=======
         old_model = self.editable_settings[SettingsKeys.WHISPER_MODEL.value]
->>>>>>> 856a3a74
         old_cpu_count = self.editable_settings[SettingsKeys.WHISPER_CPU_COUNT.value]
         old_compute_type = self.editable_settings[SettingsKeys.WHISPER_COMPUTE_TYPE.value]
 
         # loading the model after the window is closed to prevent the window from freezing
         # if Local Whisper is selected, compare the old model with the new model and reload the model if it has changed
-<<<<<<< HEAD
         # if switched from remote to local whisper
         if not old_local_whisper and self.editable_settings_entries[SettingsKeys.LOCAL_WHISPER.value].get():
             return True
         # new settings of LOCAL_WHISPER should be True, or we can skip reloading
         if self.editable_settings_entries[SettingsKeys.LOCAL_WHISPER.value].get() and (
-                old_model != self.editable_settings_entries[SettingsKeys.LOCAL_WHISPER_MODEL.value].get() or
+                old_model != self.editable_settings_entries[SettingsKeys.WHISPER_MODEL.value].get() or
                 old_whisper_architecture != self.editable_settings_entries[SettingsKeys.WHISPER_ARCHITECTURE.value].get() or
-=======
-        if self.editable_settings[SettingsKeys.LOCAL_WHISPER.value] and (
-                old_local_whisper != self.editable_settings_entries[SettingsKeys.LOCAL_WHISPER.value].get() or 
-                old_model != self.editable_settings_entries[SettingsKeys.WHISPER_MODEL.value].get() or 
-                old_whisper_architecture != self.editable_settings_entries[SettingsKeys.WHISPER_ARCHITECTURE.value].get() or 
->>>>>>> 856a3a74
                 old_cpu_count != self.editable_settings_entries[SettingsKeys.WHISPER_CPU_COUNT.value].get() or
                 old_compute_type != self.editable_settings_entries[SettingsKeys.WHISPER_COMPUTE_TYPE.value].get()
         ):
