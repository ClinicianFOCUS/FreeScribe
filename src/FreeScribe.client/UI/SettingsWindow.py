--- conflicted
+++ resolved
@@ -157,11 +157,8 @@
             "Auto Shutdown Containers on Exit": True,
             "Use Docker Status Bar": False,
             "Preset": "Custom",
-<<<<<<< HEAD
             "Show Welcome Message": True,
-=======
             "Enable Scribe Template": False,
->>>>>>> f529c201
         }
 
         self.docker_settings = {
