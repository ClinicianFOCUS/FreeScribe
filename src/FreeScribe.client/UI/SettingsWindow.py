--- conflicted
+++ resolved
@@ -179,12 +179,8 @@
             "AI Server Self-Signed Certificates": False,
             "S2T Server Self-Signed Certificates": False,
             "Pre-Processing": "Please break down the conversation into a list of facts. Take the conversation and transform it to a easy to read list:\n\n",
-<<<<<<< HEAD
-            "Post-Processing": "\n\nPlease check your work from the list of facts and ensure the SOAP note is accurate based on the information. Please ensure the data is accurate in regards to the list of facts. Then please provide the revised SOAP Note:",
+            "Post-Processing": "\n\nUsing the provided list of facts, review the SOAP note for accuracy. Verify that all details align with the information provided in the list of facts and ensure consistency throughout. Update or adjust the SOAP note as necessary to reflect the listed facts without offering opinions or subjective commentary. Ensure that the revised note excludes a \"Notes\" section and does not include a header for the SOAP note. Provide the revised note after making any necessary corrections.",
             "Show Scrub PHI": False,
-=======
-            "Post-Processing": "\n\nUsing the provided list of facts, review the SOAP note for accuracy. Verify that all details align with the information provided in the list of facts and ensure consistency throughout. Update or adjust the SOAP note as necessary to reflect the listed facts without offering opinions or subjective commentary. Ensure that the revised note excludes a \"Notes\" section and does not include a header for the SOAP note. Provide the revised note after making any necessary corrections.",
->>>>>>> d0177871
         }
 
         self.docker_settings = [
