--- conflicted
+++ resolved
@@ -36,19 +36,12 @@
     WHISPER_ENDPOINT = "Speech2Text (Whisper) Endpoint"
     WHISPER_SERVER_API_KEY = "Speech2Text (Whisper) API Key"
     WHISPER_ARCHITECTURE = "Speech2Text (Whisper) Architecture"
-<<<<<<< HEAD
-    WHISPER_CPU_COUNT = "Speech2Text (Whisper) CPU Thread Count"
-    WHISPER_COMPUTE_TYPE = "Speech2Text (Whisper) Compute Type"
-    WHISPER_BEAM_SIZE = "Speech2Text (Whisper) Beam Size"
-    WHISPER_VAD_FILTER = "Use Speech2Text (Whisper) VAD Filter"
-    SILERO_SPEECH_THRESHOLD = "Silero Speech Threshold"
-=======
     WHISPER_CPU_COUNT = "Whisper CPU Thread Count (Experimental)"
     WHISPER_COMPUTE_TYPE = "Whisper Compute Type (Experimental)"
     WHISPER_BEAM_SIZE = "Whisper Beam Size (Experimental)"
     WHISPER_VAD_FILTER = "Use Whisper VAD Filter (Experimental)"
     AUDIO_PROCESSING_TIMEOUT_LENGTH = "Audio Processing Timeout (seconds)"
->>>>>>> 15026d32
+    SILERO_SPEECH_THRESHOLD = "Silero Speech Threshold"
 
 
 class Architectures(Enum):
@@ -245,11 +238,8 @@
             "Pre-Processing": "Please break down the conversation into a list of facts. Take the conversation and transform it to a easy to read list:\n\n",
             "Post-Processing": "\n\nUsing the provided list of facts, review the SOAP note for accuracy. Verify that all details align with the information provided in the list of facts and ensure consistency throughout. Update or adjust the SOAP note as necessary to reflect the listed facts without offering opinions or subjective commentary. Ensure that the revised note excludes a \"Notes\" section and does not include a header for the SOAP note. Provide the revised note after making any necessary corrections.",
             "Show Scrub PHI": False,
-<<<<<<< HEAD
+            SettingsKeys.AUDIO_PROCESSING_TIMEOUT_LENGTH.value: 180,
             SettingsKeys.SILERO_SPEECH_THRESHOLD.value: 0.5,
-=======
-            SettingsKeys.AUDIO_PROCESSING_TIMEOUT_LENGTH.value: 180,
->>>>>>> 15026d32
         }
 
         self.docker_settings = [
