--- conflicted
+++ resolved
@@ -22,11 +22,8 @@
 import tkinter as tk
 from tkinter import messagebox
 import requests
-import logging
-<<<<<<< HEAD
-=======
 from typing import List, Any, Optional
->>>>>>> fa22c1ae
+
 
 from UI.SettingsConstant import SettingsKeys, Architectures, FeatureToggle, DEFAULT_CONTEXT_WINDOW_SIZE
 from utils.file_utils import get_resource_path, get_file_path
@@ -319,7 +316,7 @@
             else:
                 return str(value)
         except (ValueError, TypeError):
-            logging.warning(f"Warning: Could not convert {setting} value to {target_type}")
+            logger.warning(f"Warning: Could not convert {setting} value to {target_type}")
             return value
 
     def load_settings_from_file(self, filename='settings.txt'):
@@ -357,15 +354,11 @@
                 
                 return self.OPENAI_API_KEY
         except FileNotFoundError:
-<<<<<<< HEAD
             logger.info("Settings file not found. Using default settings.")
-=======
-            print("Settings file not found. Using default settings.")
             self.save_settings_to_file()
             return self.OPENAI_API_KEY
         except Exception as e:
-            print(f"Error loading settings: {e}")
->>>>>>> fa22c1ae
+            logger.error(f"Error loading settings: {e}")
             return self.OPENAI_API_KEY
 
     def save_settings_to_file(self):
@@ -638,9 +631,8 @@
                 unload_flag = True
         # in case context_window value is invalid
         except (ValueError, TypeError) as e:
-            logging.error(str(e))
-            logging.exception("Failed to determine reload/unload model")
-        logging.debug(f"load_or_unload_model {unload_flag=}, {reload_flag=}")
+            logger.exception(f"Failed to determine reload/unload model: {str(e)}")
+        logger.debug(f"load_or_unload_model {unload_flag=}, {reload_flag=}")
         return unload_flag, reload_flag
 
     def _create_settings_and_aiscribe_if_not_exist(self):
