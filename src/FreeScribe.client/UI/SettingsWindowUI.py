--- conflicted
+++ resolved
@@ -196,32 +196,19 @@
 
         left_row, right_row = self.create_editable_settings_col(left_frame, right_frame, left_row, right_row, self.settings.whisper_settings)
         # create the whisper model dropdown slection
-<<<<<<< HEAD
-        tk.Label(left_frame, text=SettingsKeys.LOCAL_WHISPER_MODEL.value).grid(row=3, column=0, padx=0, pady=5, sticky="w")
-=======
         tk.Label(left_frame, text=SettingsKeys.WHISPER_MODEL.value).grid(row=3, column=0, padx=0, pady=5, sticky="w")
->>>>>>> 856a3a74
         whisper_models_drop_down_options = ["medium", "small", "tiny", "tiny.en", "base", "base.en", "small.en", "medium.en", "large"]
         self.whisper_models_drop_down = ttk.Combobox(left_frame, values=whisper_models_drop_down_options, width=20)
         self.whisper_models_drop_down.grid(row=3, column=1, padx=0, pady=5, sticky="w")
 
         try:
             # Try to set the whisper model dropdown to the current model
-<<<<<<< HEAD
-            self.whisper_models_drop_down.current(whisper_models_drop_down_options.index(self.settings.editable_settings[SettingsKeys.LOCAL_WHISPER_MODEL.value]))
+            self.whisper_models_drop_down.current(whisper_models_drop_down_options.index(self.settings.editable_settings[SettingsKeys.WHISPER_MODEL.value]))
         except ValueError:
             # If not in list then just force set text
             self.whisper_models_drop_down.set(self.settings.editable_settings[SettingsKeys.LOCAL_WHISPER_MODEL.value])
 
-        self.settings.editable_settings_entries[SettingsKeys.LOCAL_WHISPER_MODEL.value] = self.whisper_models_drop_down
-=======
-            self.whisper_models_drop_down.current(whisper_models_drop_down_options.index(self.settings.editable_settings[SettingsKeys.WHISPER_MODEL.value]))
-        except ValueError:
-            # If not in list then just force set text
-            self.whisper_models_drop_down.set(self.settings.editable_settings[SettingsKeys.WHISPER_MODEL.value])
-
         self.settings.editable_settings_entries[SettingsKeys.WHISPER_MODEL.value] = self.whisper_models_drop_down
->>>>>>> 856a3a74
 
         # create the whisper model dropdown slection
         right_row += 1
