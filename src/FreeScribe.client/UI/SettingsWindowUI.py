"""
SettingsWindowUI Module

This module provides a user interface for managing application settings.
It includes a class `SettingsWindowUI` that handles the creation and management
of a settings window using Tkinter.

This software is released under the AGPL-3.0 license
Copyright (c) 2023-2024 Braedon Hendy

Further updates and packaging added in 2024 through the ClinicianFOCUS initiative, 
a collaboration with Dr. Braedon Hendy and Conestoga College Institute of Applied 
Learning and Technology as part of the CNERG+ applied research project, 
Unburdening Primary Healthcare: An Open-Source AI Clinician Partner Platform". 
Prof. Michael Yingbull (PI), Dr. Braedon Hendy (Partner), 
and Research Students - Software Developer Alex Simko, Pemba Sherpa (F24), and Naitik Patel.

Classes:
    SettingsWindowUI: Manages the settings window UI.
"""

import logging
import tkinter as tk
from tkinter import ttk
import threading
from Model import Model, ModelManager
from services.whisper_hallucination_cleaner import load_hallucination_cleaner_model
from utils.file_utils import get_file_path, get_resource_path
from utils.utils import get_application_version
from UI.MarkdownWindow import MarkdownWindow
from UI.SettingsWindow import SettingsWindow
from UI.SettingsConstant import SettingsKeys, Architectures, FeatureToggle
from UI.Widgets.PopupBox import PopupBox
import utils.log_config
from utils.log_config import logger

logger = logging.getLogger(__name__)

LONG_ENTRY_WIDTH = 30
SHORT_ENTRY_WIDTH = 20


class SettingsWindowUI:
    """
    Manages the settings window UI.

    This class creates and manages a settings window using Tkinter. It includes
    methods to open the settings window, create various settings frames, and
    handle user interactions such as saving settings.

    Attributes:
        settings (ApplicationSettings): The settings object containing application settings.
        window (tk.Toplevel): The main settings window.
        main_frame (tk.Frame): The main frame containing the notebook.
        notebook (ttk.Notebook): The notebook widget containing different settings tabs.
        general_frame (ttk.Frame): The frame for general settings.
        advanced_frame (ttk.Frame): The frame for advanced settings.
        docker_settings_frame (ttk.Frame): The frame for Docker settings.
        basic_settings_frame (tk.Frame): The scrollable frame for basic settings.
        advanced_settings_frame (tk.Frame): The scrollable frame for advanced settings.
    """

    def __init__(self, settings, main_window, root):
        """
        Initializes the SettingsWindowUI.

        Args:
            settings (ApplicationSettings): The settings object containing application settings.
        """
        self.settings = settings
        self.main_window = main_window
        self.root = root
        self.settings_window = None
        self.main_frame = None
        self.notebook = None
        self.basic_frame = None
        self.advanced_frame = None
        self.docker_settings_frame = None
        self.basic_settings_frame = None
        self.advanced_settings_frame = None
        self.widgets = {}
        

    def open_settings_window(self):
        """
        Opens the settings window.

        This method initializes and displays the settings window, including
        the notebook with tabs for basic, advanced, and Docker settings.
        """
        self.settings_window = tk.Toplevel()
        self.settings_window.title("Settings")
        self.settings_window.geometry("775x400")  # Set initial window size
        self.settings_window.minsize(775, 400)    # Set minimum window size
        self.settings_window.resizable(True, True)
        self.settings_window.grab_set()
        self.settings_window.iconbitmap(get_file_path('assets','logo.ico'))

        self._display_center_to_parent()

        self.main_frame = tk.Frame(self.settings_window)
        self.main_frame.pack(expand=True, fill='both')

        self.notebook = ttk.Notebook(self.main_frame)
        self.notebook.pack(expand=True, fill='both')

        self.general_settings_frame = ttk.Frame(self.notebook)
        self.llm_settings_frame = ttk.Frame(self.notebook)
        self.whisper_settings_frame = ttk.Frame(self.notebook)
        self.advanced_frame = ttk.Frame(self.notebook)
        self.docker_settings_frame = ttk.Frame(self.notebook)

        self.notebook.add(self.general_settings_frame, text="General Settings")
        self.notebook.add(self.whisper_settings_frame, text="Speech-to-Text Settings (Whisper)")
        self.notebook.add(self.llm_settings_frame, text="AI Settings (LLM)")
        self.notebook.add(self.advanced_frame, text="Advanced Settings")

        self.settings_window.protocol("WM_DELETE_WINDOW", self.close_window)


        self.llm_settings_frame = self.add_scrollbar_to_frame(self.llm_settings_frame)
        self.whisper_settings_frame = self.add_scrollbar_to_frame(self.whisper_settings_frame)
        self.advanced_settings_frame = self.add_scrollbar_to_frame(self.advanced_frame)

        # self.create_basic_settings()
        self._create_general_settings()
        self.create_llm_settings()
        self.create_whisper_settings()
        self.create_advanced_settings()

        if FeatureToggle.DOCKER_SETTINGS_TAB is True:
            self.notebook.add(self.docker_settings_frame, text="Docker Settings")
            self.create_docker_settings()
        
        self.create_buttons()

        # "Dev" settings tab for developer mode
<<<<<<< HEAD
        # Create the menu then disable it so the ui elements have access
        self._enable_developer_mode(None)
        self._disable_developer_mode(None)
=======
        self.developer_frame = ttk.Frame(self.notebook)
        self.create_developer_settings(self.developer_frame)
>>>>>>> 9196d047
        self.settings_window.bind("<Control-slash>", self._enable_developer_mode)

        # set the focus to this window
        self.settings_window.focus_set()


    def _enable_developer_mode(self, event):      
        """
        add a developer tab to the notebook
        """
        self.notebook.add(self.developer_frame, text="Developer Settings")
        self.settings_window.unbind("<Control-slash>")
        self.settings_window.bind("<Control-slash>", self._disable_developer_mode)
        # select the developer tab automatically
        self.notebook.select(self.developer_frame)

    def _disable_developer_mode(self, event):
        """
        remove the developer tab from the notebook
        """
        self.notebook.hide(self.developer_frame)
        self.settings_window.unbind("<Control-slash>")
        self.settings_window.bind("<Control-slash>", self._enable_developer_mode)

    def create_developer_settings(self, frame):
        """
        Creates the Developer settings UI elements.

        This method creates and places UI elements for Developer settings.
        """
        row = 1
        
        #warning headers
        row = self._create_section_header(
            text="⚠️ Developer Settings - Do Not Modify", 
            text_colour="red", 
            frame=self.developer_frame, 
            row=row)
        row = self._create_section_header(
            text="If you have accidentally accessed this menu please do not touch any of the settings below.", 
            row=row, 
            text_colour="red", 
            frame=self.developer_frame) 

        left_frame = ttk.Frame(self.developer_frame)
        left_frame.grid(row=row, column=0, padx=10, pady=5, sticky="nw")
        right_frame = ttk.Frame(self.developer_frame)
        right_frame.grid(row=row, column=1, padx=10, pady=5, sticky="nw")

        # load all settings from the developer settings        
        left_row, right_row = self.create_editable_settings_col(left_frame, right_frame, 0, 0, self.settings.developer_settings)

        # add custom handler for log file button, additional warning for PHI
        def _on_file_logger_click(*args):
            if self.settings.editable_settings_entries[SettingsKeys.ENABLE_FILE_LOGGER.value].get() == 1:
                # Give a disclaimer for potential PHI leak
                result = messagebox.askokcancel(
                    title="Warning",
                    message="Enabling file logging may expose sensitive information such as patient PHI. Use with caution. The log file can be located at:\n" + get_resource_path('freescribe.log'),
                    icon="warning"
                )

                # Check the result (True if OK was clicked, False if Cancel was clicked)
                if not result:
                    # User clicked Cancel - don't enable file logging
                    logger.info("File logging disclaimer denied.")
                    #uncheck the checkbox
                    self.settings.editable_settings_entries[SettingsKeys.ENABLE_FILE_LOGGER.value].set(0)
                    self.widgets[SettingsKeys.ENABLE_FILE_LOGGER.value].config(variable=self.settings.editable_settings_entries[SettingsKeys.ENABLE_FILE_LOGGER.value])  # Disable the checkbox

        # add a trace to the checkbox on change determine if we need to display disclaimer
        self.settings.editable_settings_entries[SettingsKeys.ENABLE_FILE_LOGGER.value].trace_add("write", _on_file_logger_click)

        row += 1

        # Intial prompt text field
        self.initial_prompt, label_row1, text_row1, row = self._create_text_area(
            self.developer_frame, "Whisper Initial Prompt", self.settings.editable_settings[SettingsKeys.WHISPER_INITIAL_PROMPT.value], row
        )

        # Explanation for Pre convo instruction
        initial_prompt_explanation = (
            "This is the initial Whisper prompt:\n\n"
            "• Guides how Whisper interprets and processes audio input\n"
            "• Defines transcription or translation format requirements\n"
            "• Can help whisper identify new vocabulary\n\n"
            "⚠️ Modify with caution as it influences the transcription/translation accuracy and quality"
        )

        tk.Label(
            self.developer_frame,
            text=initial_prompt_explanation,
            justify="left",
            font=("Arial", 9),
            fg="#272927"
        ).grid(row=text_row1, column=1, padx=(10, 0), pady=5, sticky="nw")
        
    def _display_center_to_parent(self):
        # Get parent window dimensions and position
        parent_x = self.root.winfo_x()
        parent_y = self.root.winfo_y()
        parent_width = self.root.winfo_width()
        parent_height = self.root.winfo_height()

        # Calculate the position for the settings window
        settings_width = 775
        settings_height = 400
        center_x = parent_x + (parent_width - settings_width) // 2
        center_y = parent_y + (parent_height - settings_height) // 2

        # Apply the calculated position to the settings window
        self.settings_window.geometry(f"{settings_width}x{settings_height}+{center_x}+{center_y}")

    def add_scrollbar_to_frame(self, frame):
        """
        Adds a scrollbar to a given frame.

        Args:
            frame (tk.Frame): The frame to which the scrollbar will be added.

        Returns:
            tk.Frame: The scrollable frame.
        """
        canvas = tk.Canvas(frame)
        scrollbar = ttk.Scrollbar(frame, orient="vertical", command=canvas.yview)
        scrollable_frame = ttk.Frame(canvas)

        scrollable_frame.bind(
            "<Configure>",
            lambda e: canvas.configure(scrollregion=canvas.bbox("all"))
        )

        canvas.create_window((0, 0), window=scrollable_frame, anchor="nw")
        canvas.configure(yscrollcommand=scrollbar.set)

        canvas.pack(side="left", fill="both", expand=True)
        scrollbar.pack(side="right", fill="y")

        self.settings_window.bind_all("<MouseWheel>", lambda e: canvas.yview_scroll(int(-1*(e.delta/120)), "units"))

        return scrollable_frame

    def create_whisper_settings(self):
        """
        Creates the Whisper settings UI elements in a two-column layout.
        Settings alternate between left and right columns for even distribution.
        """

        left_frame = tk.Frame(self.whisper_settings_frame)
        left_frame.grid(row=0, column=0, padx=10, pady=5, sticky="nsew")

        right_frame = tk.Frame(self.whisper_settings_frame)
        right_frame.grid(row=0, column=1, padx=10, pady=5, sticky="nsew")

        self.whisper_settings_frame.columnconfigure(0, weight=1)
        self.whisper_settings_frame.columnconfigure(1, weight=1)

        left_frame.columnconfigure(0, weight=3)  # Give weight to the label column
        left_frame.columnconfigure(1, weight=9)  # Give more weight to the dropdown column
        right_frame.columnconfigure(0, weight=3)  # Give weight to the label column
        right_frame.columnconfigure(1, weight=9)  # Give more weight to the dropdown column

        left_row = 0
        right_row = 0

        # Create the SettingsKeys.LOCAL_WHISPER button to handle custom behavior
        tk.Label(left_frame, text=f"{SettingsKeys.LOCAL_WHISPER.value}").grid(row=left_row, column=0, padx=0, pady=5, sticky="w")
        value = tk.IntVar(value=(self.settings.editable_settings[SettingsKeys.LOCAL_WHISPER.value]))
        self.local_whisper_checkbox = tk.Checkbutton(left_frame, variable=value, command=self.toggle_remote_whisper_settings)
        self.local_whisper_checkbox.grid(row=left_row, column=1, padx=0, pady=5, sticky="w")
        self.settings.editable_settings_entries[SettingsKeys.LOCAL_WHISPER.value] = value

        left_row += 1

        left_row, right_row = self.create_editable_settings_col(left_frame, right_frame, left_row, right_row, self.settings.whisper_settings)
        # create the whisper model dropdown slection
        tk.Label(left_frame, text=SettingsKeys.WHISPER_MODEL.value).grid(row=3, column=0, padx=0, pady=5, sticky="w")
        whisper_models_drop_down_options = ["medium", "small", "tiny", "tiny.en", "base", "base.en", "small.en", "medium.en", "large"]
        self.whisper_models_drop_down = ttk.Combobox(left_frame, values=whisper_models_drop_down_options)
        self.whisper_models_drop_down.grid(row=3, column=1, padx=0, pady=5, sticky="ew")

        try:
            # Try to set the whisper model dropdown to the current model
            self.whisper_models_drop_down.current(whisper_models_drop_down_options.index(self.settings.editable_settings[SettingsKeys.WHISPER_MODEL.value]))
        except ValueError:
            # If not in list then just force set text
            self.whisper_models_drop_down.set(self.settings.editable_settings[SettingsKeys.WHISPER_MODEL.value])

        self.settings.editable_settings_entries[SettingsKeys.WHISPER_MODEL.value] = self.whisper_models_drop_down

        # create the whisper model dropdown slection
        right_row += 1
        # Whisper Architecture Dropdown
        self.whisper_architecture_label = tk.Label(left_frame, text=SettingsKeys.WHISPER_ARCHITECTURE.value)
        self.whisper_architecture_label.grid(row=left_row, column=0, padx=0, pady=5, sticky="w")
        whisper_architecture_options = self.settings.get_available_architectures()
        self.whisper_architecture_dropdown = ttk.Combobox(left_frame, values=whisper_architecture_options, state="readonly")
        if self.settings.editable_settings[SettingsKeys.WHISPER_ARCHITECTURE.value] in whisper_architecture_options:
            self.whisper_architecture_dropdown.current(whisper_architecture_options.index(self.settings.editable_settings[SettingsKeys.WHISPER_ARCHITECTURE.value]))
        else:
            # Default cpu
            self.whisper_architecture_dropdown.set(SettingsWindow.DEFAULT_WHISPER_ARCHITECTURE)
        
        self.whisper_architecture_dropdown.grid(row=left_row, column=1, padx=0, pady=5, sticky="ew")
        self.settings.editable_settings_entries[SettingsKeys.WHISPER_ARCHITECTURE.value] = self.whisper_architecture_dropdown

        # remove architecture dropdown if architecture only has one option
        if len(whisper_architecture_options) == 1:
            self.whisper_architecture_label.grid_forget()
            self.whisper_architecture_dropdown.grid_forget()

        left_row += 1

        # set the state of the whisper settings based on the SettingsKeys.LOCAL_WHISPER.value checkbox once all widgets are created
        self.toggle_remote_whisper_settings()

    def toggle_remote_whisper_settings(self):
        current_state = self.settings.editable_settings_entries[SettingsKeys.LOCAL_WHISPER.value].get()
        
        for setting in self.settings.whisper_settings:
            if setting in [SettingsKeys.WHISPER_REAL_TIME.value, "BlankSpace"]:
                continue
            
            state = "normal" if current_state == 0 else "disabled"
            self.widgets[setting].config(state=state)
        
        # set the local option to disabled on switch to remote
        inverted_state = "disabled" if current_state == 0 else "normal"
        self.whisper_models_drop_down.config(state=inverted_state)
        self.whisper_architecture_dropdown.config(state=inverted_state)


    def create_llm_settings(self):
        """
        Creates the LLM settings UI elements in a two-column layout.
        Settings alternate between left and right columns for even distribution.
        """
        # Create left and right frames for the two columns
        left_frame = tk.Frame(self.llm_settings_frame)
        left_frame.grid(row=0, column=0, padx=10, pady=5, sticky="nsew")

        right_frame = tk.Frame(self.llm_settings_frame)
        right_frame.grid(row=0, column=1, padx=10, pady=5, sticky="nsew")

        self.llm_settings_frame.columnconfigure(0, weight=1)
        self.llm_settings_frame.columnconfigure(1, weight=1)

        left_frame.columnconfigure(0, weight=3)  # Give weight to the label column
        left_frame.columnconfigure(1, weight=9)  # Give more weight to the dropdown column

        right_frame.columnconfigure(0, weight=3)  # Give weight to the label column
        right_frame.columnconfigure(1, weight=9)  # Give more weight to the dropdown column

        left_row = 0
        right_row = 0

        # Use local llm button with custom handler
        tk.Label(left_frame, text=SettingsKeys.LOCAL_LLM.value).grid(row=left_row, column=0, padx=0, pady=5, sticky="w")
        value = tk.IntVar(value=(self.settings.editable_settings[SettingsKeys.LOCAL_LLM.value]))
        self.local_llm_checkbox = tk.Checkbutton(left_frame, variable=value, command=self.toggle_remote_llm_settings)
        self.local_llm_checkbox.grid(row=left_row, column=1, padx=0, pady=5, sticky="w")
        self.settings.editable_settings_entries[SettingsKeys.LOCAL_LLM.value] = value

        left_row += 1

        #6. GPU OR CPU SELECTION (Right Column)
        self.local_architecture_label = tk.Label(left_frame, text=SettingsKeys.LLM_ARCHITECTURE.value)
        self.local_architecture_label.grid(row=left_row, column=0, padx=0, pady=5, sticky="w")
        architecture_options = self.settings.get_available_architectures()
        self.architecture_dropdown = ttk.Combobox(left_frame, values=architecture_options, state="readonly")
        if self.settings.editable_settings[SettingsKeys.LLM_ARCHITECTURE.value] in architecture_options:
            self.architecture_dropdown.current(architecture_options.index(self.settings.editable_settings[SettingsKeys.LLM_ARCHITECTURE.value]))
        else:
            # Default cpu
            self.architecture_dropdown.set(Architectures.CPU.label)

        self.architecture_dropdown.grid(row=left_row, column=1, padx=0, pady=5, sticky="ew")


        # hide architecture dropdown if architecture only has one option
        if len(architecture_options) == 1:
            self.local_architecture_label.grid_forget()
            self.architecture_dropdown.grid_forget()


        left_row += 1

        # 5. Models (Left Column)
        tk.Label(left_frame, text=SettingsKeys.LOCAL_LLM_MODEL.value).grid(row=left_row, column=0, padx=0, pady=5, sticky="w")
        models_drop_down_options = []
        self.models_drop_down = ttk.Combobox(left_frame, values=models_drop_down_options, state="readonly")
        self.models_drop_down.grid(row=left_row, column=1, padx=0, pady=5, sticky="ew")
        self.models_drop_down.bind('<<ComboboxSelected>>', self.on_model_selection_change)
        thread = threading.Thread(target=self.settings.update_models_dropdown, args=(self.models_drop_down,))
        thread.start()

        # Create custom model entry (initially hidden)
        self.custom_model_entry = tk.Entry(left_frame, width=15)
        self.custom_model_entry.insert(0, self.settings.editable_settings[SettingsKeys.LOCAL_LLM_MODEL.value])

        refresh_button = ttk.Button(left_frame, text="↻", 
                                command=lambda: (self.save_settings(False), threading.Thread(target=self.settings.update_models_dropdown, args=(self.models_drop_down,)).start(), self.on_model_selection_change(None)), 
                                width=4)
        refresh_button.grid(row=left_row, column=2, padx=0, pady=5, sticky="w")

        left_row += 1

        right_frame, right_row = self.create_editable_settings(right_frame, self.settings.llm_settings, padx=0, pady=0)

        # 2. OpenAI API Key (Right Column)
        # Then modify your existing code
        tk.Label(right_frame, text=SettingsKeys.LLM_SERVER_API_KEY.value).grid(row=right_row, column=0, padx=0, pady=5, sticky="w")
        self.openai_api_key_entry = tk.Entry(right_frame)  # Remove fixed width
        self.openai_api_key_entry.insert(0, self.settings.OPENAI_API_KEY)
        self.openai_api_key_entry.grid(row=right_row, column=1, columnspan=2, padx=0, pady=5, sticky="ew")  # Changed to "ew
        
        right_row += 1

        #################################################################
        #                                                               #
        #               API STYLE SELECTION                             #
        #   THIS SECTION IS COMENTED OUT FOR FUTURE RELEASE AND REVIEW. #
        #   THE ONLY API STYLE SUPPORTED FOR NOW IS OPENAI.             #
        #   THE KOBOLD API STYLE HAS BEEN REMOVED FOR SIMPLIFICATION    #
        #                                                               #
        #################################################################
        # # 3. API Style (Left Column)
        # tk.Label(right_frame, text="API Style:").grid(row=right_row, column=0, padx=0, pady=5, sticky="w")
        # api_options = ["OpenAI", "KoboldCpp"]
        # self.api_dropdown = ttk.Combobox(right_frame, values=api_options, width=15, state="readonly")
        # self.api_dropdown.current(api_options.index(self.settings.API_STYLE))
        # self.api_dropdown.grid(row=right_row, column=1, columnspan=2, padx=0, pady=5, sticky="w")
        # right_row += 1

        # set the state of the llm settings based on the local llm checkbox once all widgets are created
        self.settings_opened = True
        self.toggle_remote_llm_settings()
 
    def toggle_remote_llm_settings(self):
        current_state = self.settings.editable_settings_entries[SettingsKeys.LOCAL_LLM.value].get()
        
        state = "normal" if current_state == 0 else "disabled"


        # toggle all manual settings based on the local llm checkbox
        self.openai_api_key_entry.config(state=state)
        # self.api_dropdown.config(state=state)

        for setting in self.settings.llm_settings:
            if setting == "BlankSpace":
                continue
            
            self.widgets[setting].config(state=state)

        inverted_state = "disabled" if current_state == 0 else "normal"
        self.architecture_dropdown.config(state=inverted_state)
        
        #flag used for determining if window was just opened so we dont spam the API.
        if not self.settings_opened:
            threading.Thread(target=self.settings.update_models_dropdown, args=(self.models_drop_down,self.settings.editable_settings_entries[SettingsKeys.LLM_ENDPOINT.value].get(),)).start()
        else:
            self.settings_opened = False
            
        self.on_model_selection_change(None)

            

    def on_model_selection_change(self, event):
        """
        Handle switching between model dropdown and custom model entry.
        
        When "Custom" is selected, shows a text entry field and hides the dropdown.
        When another model is selected, shows the dropdown and hides the custom entry.
        
        Args:
            event: The dropdown selection change event
            
        Notes:
            - Uses grid_info() to check if widgets are currently displayed
            - Preserves the row position when swapping widgets
            - Resets dropdown to placeholder when showing custom entry
        """
        if self.models_drop_down.get() == "Custom" and self.custom_model_entry.grid_info() == {}:
            # Show the custom model entry below the dropdown
            self.custom_model_entry.grid(row=self.models_drop_down.grid_info()['row'], 
                        column=1, padx=0, pady=5, sticky="w")
            self.models_drop_down.set("Select a Model")
            self.models_drop_down.grid_remove()
        elif self.models_drop_down.get() != "Custom" and self.custom_model_entry.grid_info() != {}:
            # Hide the custom model entry
            self.models_drop_down.grid(row=self.custom_model_entry.grid_info()['row'], 
                        column=1, padx=0, pady=5, sticky="w")
            self.custom_model_entry.grid_remove()

    def get_selected_model(self):
        """Returns the selected model, either from dropdown or custom entry"""
        if self.models_drop_down.get() in ["Custom", "Select a Model"]:
            return self.custom_model_entry.get()
        return self.models_drop_down.get()

    def create_editable_settings_col(self, left_frame, right_frame, left_row, right_row, settings_set):
        """
        Creates editable settings in two columns.

        This method splits the settings evenly between two columns and creates the
        corresponding UI elements in the left and right frames.

        :param left_frame: The frame for the left column.
        :param right_frame: The frame for the right column.
        :param left_row: The starting row for the left column.
        :param right_row: The starting row for the right column.
        :param settings_set: The set of settings to be displayed.
        :return: The updated row indices for the left and right columns.
        """
        mid_point = (len(settings_set) + 1) // 2  # Round up for odd numbers

        # Process left column
        left_row = self._process_column(left_frame, settings_set[:mid_point], left_row)

        # Process right column
        right_row = self._process_column(right_frame, settings_set[mid_point:], right_row)

        return left_row, right_row
    
    def _process_column(self, frame, settings, start_row):
        """
        Processes a column of settings.

        This helper method creates the UI elements for a column of settings.

        :param frame: The frame for the column.
        :param settings: The settings to be displayed in the column.
        :param start_row: The starting row for the column.
        :return: The updated row index for the column.
        """
        row = start_row
        for setting_name in settings:

            if setting_name == "BlankSpace":
                row += 1
                continue

            value = self.settings.editable_settings[setting_name]
            if value in [True, False]:
                self.widgets[setting_name] = self._create_checkbox(frame, setting_name, setting_name, row)
            else:
                self.widgets[setting_name] = self._create_entry(frame, setting_name, setting_name, row)
            row += 1
        return row

    def create_advanced_settings(self):
        """Creates the advanced settings UI elements with a structured layout."""

        def create_settings_columns(settings, row):
            left_frame = ttk.Frame(self.advanced_settings_frame)
            right_frame = ttk.Frame(self.advanced_settings_frame)
            left_frame.grid(row=row, column=0, padx=10, pady=5, sticky="nw")
            right_frame.grid(row=row, column=1, padx=10, pady=5, sticky="nw")
            self.create_editable_settings_col(left_frame, right_frame, 0, 0, settings)
            return row + 1

        def create_processing_section(label_text, setting_key, text_content, row):
            frame = tk.Frame(self.advanced_settings_frame, width=800)
            frame.grid(row=row, column=0, padx=10, pady=0, sticky="nw")
            self._create_checkbox(frame, f"Use {label_text}", setting_key, 0)
            row += 1
            
            text_area, row = self._create_text_area(self.advanced_settings_frame, label_text, text_content, row)
            return text_area, row

        row = self._create_section_header("⚠️ Advanced Settings (For Advanced Users Only)", 0, text_colour="red", frame=self.advanced_settings_frame)
        
        # General Settings
        if len(self.settings.adv_general_settings) > 0:
            row = self._create_section_header("General Settings", row, text_colour="black", frame=self.advanced_settings_frame)
            row = create_settings_columns(self.settings.adv_general_settings, row)

        # Whisper Settings
        row = self._create_section_header("Whisper Settings", row, text_colour="black", frame=self.advanced_settings_frame)
        left_frame = ttk.Frame(self.advanced_settings_frame)
        left_frame.grid(row=row, column=0, padx=10, pady=5, sticky="nw")
        right_frame = ttk.Frame(self.advanced_settings_frame)
        right_frame.grid(row=row, column=1, padx=10, pady=5, sticky="nw")
        
        self.create_editable_settings_col(left_frame, right_frame, 0, 0, self.settings.adv_whisper_settings)
        
        # # Audio meter
        # tk.Label(left_frame, text="Whisper Audio Cutoff").grid(row=1, column=0, padx=0, pady=0, sticky="w")
        # self.cutoff_slider = AudioMeter(left_frame, width=150, height=50, 
        #                             threshold=self.settings.editable_settings["Silence cut-off"] * 32768)
        # self.cutoff_slider.grid(row=1, column=1, padx=0, pady=0, sticky="w")
        row += 1

        # AI Settings
        row = self._create_section_header("AI Settings", row, text_colour="black", frame=self.advanced_settings_frame)
        row = create_settings_columns(self.settings.adv_ai_settings, row)
        
        # Prompting Settings
        row = self._create_section_header("Prompting Settings", row, text_colour="black", frame=self.advanced_settings_frame)

        # Pre convo instruction
        self.aiscribe_text, label_row1, text_row1, row = self._create_text_area(
            self.advanced_settings_frame, "Pre Conversation Instruction", self.settings.AISCRIBE, row
        )

        # Explanation for Pre convo instruction
        pre_explanation = (
            "This is the FIRST part of the AI prompt structure:\n\n"
            "• Acts as the opening instruction to the AI\n"
            "• Sets up how to interpret the conversation\n"
            "• Defines SOAP note format requirements\n"
            "• Conversation will be inserted after this\n\n"
            "⚠️ Modify with caution as it affects AI output quality"
        )
        tk.Label(
            self.advanced_settings_frame,
            text=pre_explanation,
            justify="left",
            font=("Arial", 9),
            fg="#272927"
        ).grid(row=text_row1, column=1, padx=(10, 0), pady=5, sticky="nw")

        # Post convo instruction
        self.aiscribe2_text, label_row2, text_row2, row = self._create_text_area(
            self.advanced_settings_frame, "Post Conversation Instruction", self.settings.AISCRIBE2, row
        )

        # Explanation for Post convo instruction
        post_explanation = (
            "This is the LAST part of the AI prompt structure:\n\n"
            "• Added after the conversation text\n"
            "• Provides final formatting instructions\n"
            "• Ensures SOAP note completeness\n"
            "• Helps maintain consistency\n\n"
            "⚠️ Modify with caution as it affects AI output quality"
        )
        tk.Label(
            self.advanced_settings_frame,
            text=post_explanation,
            justify="left",           
            font=("Arial", 9),
            fg="#272927"
        ).grid(row=text_row2, column=1, padx=(10, 0), pady=5, sticky="nw")

        if FeatureToggle.PRE_PROCESSING is True:
            # Processing Sections
            self.preprocess_text, row = create_processing_section(
                "Pre-Processing", 
                "Use Pre-Processing",
                self.settings.editable_settings["Pre-Processing"],
                row
            )
        
        if FeatureToggle.POST_PROCESSING is True:
            self.postprocess_text, _ = create_processing_section(
                "Post-Processing (Experimental. Use with caution.)",
                "Use Post-Processing", 
                self.settings.editable_settings["Post-Processing"],
                row
            )


    def create_docker_settings(self):
        """
        Creates the Docker settings UI elements.

        This method creates and places UI elements for Docker settings.
        """
        self.create_editable_settings(self.docker_settings_frame, self.settings.docker_settings)

    def create_editable_settings(self, frame, settings_set, start_row=0, padx=10, pady=5):
        """
        Creates editable settings UI elements.

        Args:
            frame (tk.Frame): The frame in which to create the settings.
            settings_set (list): The list of settings to create UI elements for.
            start_row (int): The starting row for placing the settings.
        """
        
        # Configure the parent frame to expand
        frame.columnconfigure(0, weight=1)
        
        # Create inner frame that will expand to fill parent
        i_frame = ttk.Frame(frame)
        i_frame.grid(row=0, column=0, columnspan=2,padx=padx, pady=pady, sticky="ew")
        
        # Configure the inner frame's columns
        i_frame.columnconfigure(0, weight=1)  # Give weight to the label column
        i_frame.columnconfigure(1, weight=3)  # Give more weight to the dropdown column
        
        row = self._process_column(i_frame, settings_set, start_row)
        return i_frame, row

    def create_buttons(self):
        """
        Creates the buttons for the settings window.

        This method creates and places buttons for saving settings, resetting to default,
        and closing the settings window.
        """
        footer_frame = tk.Frame(self.main_frame,bg="lightgray", height=30)
        footer_frame.pack(side="bottom", fill="x")

        # Place the "Help" button on the left
        tk.Button(footer_frame, text="Help", width=10, command=self.create_help_window).pack(side="left", padx=2, pady=5)

        # Place the label in the center
        version = get_application_version()
        tk.Label(footer_frame, text=f"FreeScribe Client {version}",bg="lightgray",fg="black").pack(side="left", expand=True, padx=2, pady=5)

        # Create a frame for the right-side elements
        right_frame = tk.Frame(footer_frame,bg="lightgray")
        right_frame.pack(side="right")

        # Pack all other buttons into the right frame
        tk.Button(right_frame, text="Close", width=10, command=self.close_window).pack(side="right", padx=2, pady=5)
        tk.Button(right_frame, text="Default", width=10, command=self.reset_to_default).pack(side="right", padx=2, pady=5)
        tk.Button(right_frame, text="Save", width=10, command=self.save_settings).pack(side="right", padx=2, pady=5)

    def create_help_window(self):
        """
        Creates a help window for the settings.

        Uses our markdown window class to display a markdown with help
        """
        MarkdownWindow(self.settings_window, "Help", get_file_path('markdown','help','settings.md'))

    def save_settings(self, close_window=True):
        """
        Saves the settings entered by the user.

        This method retrieves the values from the UI elements and calls the
        `save_settings` method of the `settings` object to save the settings.
        """
        # delay actual unload/reload till settings are actually saved
        local_model_unload_flag, local_model_reload_flag = self.settings.load_or_unload_model(
            self.settings.editable_settings[SettingsKeys.LOCAL_LLM_MODEL.value],
            self.get_selected_model(),
            self.settings.editable_settings[SettingsKeys.LOCAL_LLM.value],
            self.settings.editable_settings_entries[SettingsKeys.LOCAL_LLM.value].get(),
            self.settings.editable_settings[SettingsKeys.LLM_ARCHITECTURE.value],
            self.architecture_dropdown.get(),
            self.settings.editable_settings[SettingsKeys.LOCAL_LLM_CONTEXT_WINDOW.value],
            self.settings.editable_settings_entries[SettingsKeys.LOCAL_LLM_CONTEXT_WINDOW.value].get(),
        )
        
        self.__initialize_file_logger()

        if self.get_selected_model() not in ["Loading models...", "Failed to load models"]:
            self.settings.editable_settings[SettingsKeys.LOCAL_LLM_MODEL.value] = self.get_selected_model()

        # delay update, or the update thread might be reading old settings value
        update_whisper_model_flag = self.settings.update_whisper_model()

        load_hallucination_cleaner_model(self.main_window.root, self.settings)

        if FeatureToggle.PRE_PROCESSING is True:
            self.settings.editable_settings["Pre-Processing"] = self.preprocess_text.get("1.0", "end-1c") # end-1c removes the trailing newline
        
        if FeatureToggle.POST_PROCESSING is True:
            self.settings.editable_settings["Post-Processing"] = self.postprocess_text.get("1.0", "end-1c") # end-1c removes the trailing newline

        # save architecture
        self.settings.editable_settings[SettingsKeys.LLM_ARCHITECTURE.value] = self.architecture_dropdown.get()

        # save the intial prompt
        self.settings.editable_settings[SettingsKeys.WHISPER_INITIAL_PROMPT.value] = self.initial_prompt.get("1.0", "end-1c") # end-1c removes the trailing newline

        self.settings.save_settings(
            self.openai_api_key_entry.get(),
            self.aiscribe_text.get("1.0", "end-1c"), # end-1c removes the trailing newline
            self.aiscribe2_text.get("1.0", "end-1c"), # end-1c removes the trailing newline
            self.settings_window,
            # self.api_dropdown.get(),
            self.settings.editable_settings["Silence cut-off"], # Save the old one for whisper audio cutoff, will be removed in future, left in incase we go back to old cut off
            # self.cutoff_slider.threshold / 32768, # old threshold 
        )
        # send load event after the settings are saved
        if update_whisper_model_flag:
            self.main_window.root.event_generate("<<LoadSttModel>>")
        # unload whisper model if switched to remote
        if not self.settings.editable_settings[SettingsKeys.LOCAL_WHISPER.value]:
            self.main_window.root.event_generate("<<UnloadSttModel>>")
        # unload / reload model after the settings are saved
        if local_model_unload_flag:
            logging.debug("unloading ai model")
            ModelManager.unload_model()
        if local_model_reload_flag:
            logging.debug("reloading ai model")
            ModelManager.start_model_threaded(self.settings, self.main_window.root)

        if self.settings.editable_settings["Use Docker Status Bar"] and self.main_window.docker_status_bar is None:
            self.main_window.create_docker_status_bar()
        elif not self.settings.editable_settings["Use Docker Status Bar"] and self.main_window.docker_status_bar is not None:
            self.main_window.destroy_docker_status_bar()

        if self.settings.editable_settings["Enable Scribe Template"]:
            self.main_window.create_scribe_template()
        else:
            self.main_window.destroy_scribe_template()

        if close_window:
            self.close_window()

    def __initialize_file_logger(self):
        # if un changed, do nothing
        logger.info("Checking file logging setting...")
        if self.settings.editable_settings_entries[SettingsKeys.ENABLE_FILE_LOGGER.value].get() == self.settings.editable_settings[SettingsKeys.ENABLE_FILE_LOGGER.value]:
            logger.info("File logging setting unchanged.")
            return

        if self.settings.editable_settings_entries[SettingsKeys.ENABLE_FILE_LOGGER.value].get() == 1:
            utils.log_config.add_file_handler(utils.log_config.logger, utils.log_config.formatter)
            logger.info("File logging enabled.")
        else:
            utils.log_config.remove_file_handler(utils.log_config.logger)
            logger.info("File logging disabled.")

    def reset_to_default(self, show_confirmation=True):
        """
        Resets the settings to their default values.

        This method calls the `clear_settings_file` method of the `settings` object
        to reset the settings to their default values.
        """

        if show_confirmation:
            popup = PopupBox(parent=self.settings_window, 
                message="Are you sure you want to reset all settings to default?", 
                title="Reset to Default", 
                button_text_2="Cancel",
                button_text_1="Reset to Default", 
                button_text_3="Keep Network Settings")
            if popup.response == "button_2":
                return
            elif popup.response == "button_3":
                self.settings.clear_settings_file(self.settings_window, keep_network_settings=True)
                return
            elif popup.response == "button_1":
                self.settings.clear_settings_file(self.settings_window)

    def _create_general_settings(self):
        """
        Creates the general settings UI elements.

        This method creates and places UI elements for general settings.
        """
        frame, row = self.create_editable_settings(self.general_settings_frame, self.settings.general_settings)
        
        # Add a note at the bottom of the general settings frame
        note_text = (
        "NOTE: To protect personal health information (PHI), we recommend using a local network.\n"
        "The 'Show Scrub PHI' feature is only applicable for local LLMs and private networks.\n"
        "For internet-facing endpoints, this feature will always be enabled, regardless of the 'Show Scrub PHI' setting."
    )

        # Create a frame to hold the note labels
        note_frame = tk.Frame(self.general_settings_frame)
        note_frame.grid(padx=10, pady=5, sticky="w")

        # Add the red * label
        star_label = tk.Label(note_frame, text="*", fg="red", font=("Arial", 10, "bold"))
        star_label.grid(row=0, column=0, sticky="w")

        # Add the rest of the text in black (bold and underlined)
        note_label = tk.Label(
            note_frame,
            text=note_text,
            fg="black",  # Set text color to black
            font=("Arial", 8, "bold underline"),  # Set font to bold and underlined
            wraplength=400,
            justify="left"
        )
        note_label.grid(row=0, column=1, sticky="w")

    def _create_checkbox(self, frame, label, setting_name, row_idx, setting_key=None):
        """
        Creates a checkbox in the given frame.

        This method creates a label and a checkbox in the given frame for editing.

        Args:
            frame (tk.Frame): The frame in which to create the checkbox.
            label (str): The label to display next to the checkbox.
            setting_name (str): The name of the setting to edit.
            row_idx (int): The row index at which to place the checkbox.
        """
        tk.Label(frame, text=label).grid(row=row_idx, column=0, padx=0, pady=5, sticky="w")
        value = tk.IntVar(value=int(self.settings.editable_settings[setting_name]))
        checkbox = tk.Checkbutton(frame, variable=value)
        checkbox.grid(row=row_idx, column=1, padx=0, pady=5, sticky="w")
        self.settings.editable_settings_entries[setting_name] = value
        return checkbox

    def _create_entry(self, frame, label, setting_name, row_idx):
        """
        Creates an entry field in the given frame.

        This method creates a label and an entry field in the given frame for editing.
        
        Args:
            frame (tk.Frame): The frame in which to create the entry field.
            label (str): The label to display next to the entry field.
            setting_name (str): The name of the setting to edit.
            row_idx (int): The row index at which to place the entry field.
        """
        tk.Label(frame, text=label).grid(row=row_idx, column=0, padx=0, pady=5, sticky="w")
        value = self.settings.editable_settings[setting_name]
        entry = tk.Entry(frame)
        entry.insert(0, str(value))
        entry.grid(row=row_idx, column=1, padx=0, pady=5, sticky="ew")
        self.settings.editable_settings_entries[setting_name] = entry
        return entry

    def _create_section_header(self, text, row, frame, text_colour="black"):
        """
        Creates a section header label in the advanced settings frame.
        
        Args:
            text (str): Text to display in the header
            row (int): Grid row position to place the header
            text_colour (str): Color of header text (default "black")
            
        Returns:
            int: Next available grid row number
        """
        ttk.Label(
            frame, 
            text=text,
            font=("TkDefaultFont", 10, "bold"),
            foreground=text_colour
        ).grid(row=row, column=0, columnspan=2, padx=10, 
            pady=(5 if text.startswith("⚠️") else 0, 10 if text.startswith("⚠️") else 0), 
            sticky="w")
        return row + 1

    def _create_text_area(self, frame, label_text, text_content, row):
        """
        Creates a labeled text area widget in the advanced settings frame.
        
        Args:
            label_text (str): Label text to display above text area
            text_content (str): Initial text to populate the text area
            row (int): Starting grid row position
            
        Returns:
            tuple: (Text widget object, label_row, text_row, next_row)
        """
        label_row = row
        tk.Label(frame, text=label_text).grid(
            row=label_row, column=0, padx=10, pady=5, sticky="w")
        
        text_row = row + 1
        text_area = tk.Text(frame, height=10, width=50)
        text_area.insert(tk.END, text_content)
        text_area.grid(row=text_row, column=0, padx=10, pady=5, sticky="w")
        
        return text_area, label_row, text_row, row + 2

    def __focus_and_lift_root_window(self):
        """
        Focuses and lifts the root window above other windows.
        """
        # Lift up to the top of all windows open
        self.root.lift()
        # Focus on the root window again incase lost
        self.root.focus_force()

    def add_scrollbar_to_frame(self, frame):
        """
        Adds a scrollbar to a given frame.

        Args:
            frame (tk.Frame): The frame to which the scrollbar will be added.

        Returns:
            tk.Frame: The scrollable frame.
        """
        # Guard clause: return frame as is if it's not the advanced frame
        if frame != self.advanced_frame:
            return frame

        # Create scrollable frame components
        canvas = tk.Canvas(frame)
        scrollbar = ttk.Scrollbar(frame, orient="vertical", command=canvas.yview)
        scrollable_frame = ttk.Frame(canvas)

        scrollable_frame.bind(
            "<Configure>",
            lambda e: canvas.configure(scrollregion=canvas.bbox("all"))
        )

        canvas.create_window((0, 0), window=scrollable_frame, anchor="nw")
        canvas.configure(yscrollcommand=scrollbar.set)

        canvas.pack(side="left", fill="both", expand=True)
        scrollbar.pack(side="right", fill="y")

        def _on_mousewheel(event):
            if canvas.winfo_exists():  # Check if canvas still exists
                canvas.yview_scroll(int(-1*(event.delta/120)), "units")
                return "break"

        # Bind mousewheel only when mouse is over the canvas
        canvas.bind('<Enter>', lambda e: canvas.bind_all("<MouseWheel>", _on_mousewheel))
        canvas.bind('<Leave>', lambda e: canvas.unbind_all("<MouseWheel>"))

        return scrollable_frame      

    def close_window(self):
        """
        Cleans up the settings window.

        This method destroys the settings window and clears the settings entries.
        """
        self.settings_window.unbind_all("<MouseWheel>") # Unbind mouse wheel event causing errors
        self.settings_window.unbind_all("<Configure>") # Unbind the configure event causing errors
        
        if hasattr(self, "cutoff_slider"):
            if self.cutoff_slider is not None:
                self.cutoff_slider.destroy()

        self.settings_window.destroy()

        self.__focus_and_lift_root_window()<|MERGE_RESOLUTION|>--- conflicted
+++ resolved
@@ -135,14 +135,12 @@
         self.create_buttons()
 
         # "Dev" settings tab for developer mode
-<<<<<<< HEAD
         # Create the menu then disable it so the ui elements have access
         self._enable_developer_mode(None)
         self._disable_developer_mode(None)
-=======
         self.developer_frame = ttk.Frame(self.notebook)
         self.create_developer_settings(self.developer_frame)
->>>>>>> 9196d047
+
         self.settings_window.bind("<Control-slash>", self._enable_developer_mode)
 
         # set the focus to this window
