"""
SettingsWindowUI Module

This module provides a user interface for managing application settings.
It includes a class `SettingsWindowUI` that handles the creation and management
of a settings window using Tkinter.

This software is released under the AGPL-3.0 license
Copyright (c) 2023-2024 Braedon Hendy

Further updates and packaging added in 2024 through the ClinicianFOCUS initiative, 
a collaboration with Dr. Braedon Hendy and Conestoga College Institute of Applied 
Learning and Technology as part of the CNERG+ applied research project, 
Unburdening Primary Healthcare: An Open-Source AI Clinician Partner Platform". 
Prof. Michael Yingbull (PI), Dr. Braedon Hendy (Partner), 
and Research Students - Software Developer Alex Simko, Pemba Sherpa (F24), and Naitik Patel.

Classes:
    SettingsWindowUI: Manages the settings window UI.
"""

import logging
import tkinter as tk
from tkinter import ttk
import threading
from Model import ModelManager
from services.whisper_hallucination_cleaner import load_hallucination_cleaner_model
from utils.file_utils import get_file_path
from utils.utils import get_application_version
from UI.MarkdownWindow import MarkdownWindow
from UI.SettingsWindow import SettingsWindow
from UI.SettingsConstant import SettingsKeys, Architectures, FeatureToggle
from UI.Widgets.PopupBox import PopupBox
<<<<<<< HEAD
from utils.system_utils import get_system_memory, get_system_vram
from DataModels import WhisperModelEnum
=======

logger = logging.getLogger(__name__)
>>>>>>> 176227c4

LONG_ENTRY_WIDTH = 30
SHORT_ENTRY_WIDTH = 20


class SettingsWindowUI:
    """
    Manages the settings window UI.

    This class creates and manages a settings window using Tkinter. It includes
    methods to open the settings window, create various settings frames, and
    handle user interactions such as saving settings.

    Attributes:
        settings (ApplicationSettings): The settings object containing application settings.
        window (tk.Toplevel): The main settings window.
        main_frame (tk.Frame): The main frame containing the notebook.
        notebook (ttk.Notebook): The notebook widget containing different settings tabs.
        general_frame (ttk.Frame): The frame for general settings.
        advanced_frame (ttk.Frame): The frame for advanced settings.
        docker_settings_frame (ttk.Frame): The frame for Docker settings.
        basic_settings_frame (tk.Frame): The scrollable frame for basic settings.
        advanced_settings_frame (tk.Frame): The scrollable frame for advanced settings.
    """

    def __init__(self, settings, main_window, root):
        """
        Initializes the SettingsWindowUI.

        Args:
            settings (ApplicationSettings): The settings object containing application settings.
        """
        self.settings = settings
        self.main_window = main_window
        self.root = root
        self.settings_window = None
        self.main_frame = None
        self.notebook = None
        self.basic_frame = None
        self.advanced_frame = None
        self.docker_settings_frame = None
        self.basic_settings_frame = None
        self.advanced_settings_frame = None
        self.widgets = {}
        

    def open_settings_window(self):
        """
        Opens the settings window.

        This method initializes and displays the settings window, including
        the notebook with tabs for basic, advanced, and Docker settings.
        """
        self.settings_window = tk.Toplevel()
        self.settings_window.title("Settings")
        self.settings_window.geometry("775x400")  # Set initial window size
        self.settings_window.minsize(775, 400)    # Set minimum window size
        self.settings_window.resizable(True, True)
        self.settings_window.grab_set()
        self.settings_window.iconbitmap(get_file_path('assets','logo.ico'))

        self._display_center_to_parent()

        self.main_frame = tk.Frame(self.settings_window)
        self.main_frame.pack(expand=True, fill='both')

        self.notebook = ttk.Notebook(self.main_frame)
        self.notebook.pack(expand=True, fill='both')

        self.general_settings_frame = ttk.Frame(self.notebook)
        self.llm_settings_frame = ttk.Frame(self.notebook)
        self.whisper_settings_frame = ttk.Frame(self.notebook)
        self.advanced_frame = ttk.Frame(self.notebook)
        self.docker_settings_frame = ttk.Frame(self.notebook)

        self.notebook.add(self.general_settings_frame, text="General Settings")
        self.notebook.add(self.whisper_settings_frame, text="Speech-to-Text Settings (Whisper)")
        self.notebook.add(self.llm_settings_frame, text="AI Settings (LLM)")
        self.notebook.add(self.advanced_frame, text="Advanced Settings")

        self.settings_window.protocol("WM_DELETE_WINDOW", self.close_window)


        self.llm_settings_frame = self.add_scrollbar_to_frame(self.llm_settings_frame)
        self.whisper_settings_frame = self.add_scrollbar_to_frame(self.whisper_settings_frame)
        self.advanced_settings_frame = self.add_scrollbar_to_frame(self.advanced_frame)

        # self.create_basic_settings()
        self._create_general_settings()
        self.create_llm_settings()
        self.create_whisper_settings()
        self.create_advanced_settings()

        if FeatureToggle.DOCKER_SETTINGS_TAB is True:
            self.notebook.add(self.docker_settings_frame, text="Docker Settings")
            self.create_docker_settings()
        
        self.create_buttons()

    def _display_center_to_parent(self):
        # Get parent window dimensions and position
        parent_x = self.root.winfo_x()
        parent_y = self.root.winfo_y()
        parent_width = self.root.winfo_width()
        parent_height = self.root.winfo_height()

        # Calculate the position for the settings window
        settings_width = 775
        settings_height = 400
        center_x = parent_x + (parent_width - settings_width) // 2
        center_y = parent_y + (parent_height - settings_height) // 2

        # Apply the calculated position to the settings window
        self.settings_window.geometry(f"{settings_width}x{settings_height}+{center_x}+{center_y}")

    def add_scrollbar_to_frame(self, frame):
        """
        Adds a scrollbar to a given frame.

        Args:
            frame (tk.Frame): The frame to which the scrollbar will be added.

        Returns:
            tk.Frame: The scrollable frame.
        """
        canvas = tk.Canvas(frame)
        scrollbar = ttk.Scrollbar(frame, orient="vertical", command=canvas.yview)
        scrollable_frame = ttk.Frame(canvas)

        scrollable_frame.bind(
            "<Configure>",
            lambda e: canvas.configure(scrollregion=canvas.bbox("all"))
        )

        canvas.create_window((0, 0), window=scrollable_frame, anchor="nw")
        canvas.configure(yscrollcommand=scrollbar.set)

        canvas.pack(side="left", fill="both", expand=True)
        scrollbar.pack(side="right", fill="y")

        self.settings_window.bind_all("<MouseWheel>", lambda e: canvas.yview_scroll(int(-1*(e.delta/120)), "units"))

        return scrollable_frame

    def generate_whisper_model_list(self, system_ram, system_vram):
        """
        Generates a list of Whisper models with recommendations based on system capabilities.

        Args:
            system_ram (float): Available system RAM in GB
            system_vram (float): Available system VRAM in GB

        Returns:
            tuple: (display_options, actual_values, mapping_dict)
        """
        # Define model requirements
        whisper_models = [
            WhisperModelEnum("tiny", 8, 0, "tiny"),
            WhisperModelEnum("tiny.en", 8, 0, "tiny.en"),
            WhisperModelEnum("base", 8, 0, "base"),
            WhisperModelEnum("base.en", 8, 0, "base.en"),
            WhisperModelEnum("small", 8, 0, "small"),
            WhisperModelEnum("small.en", 8, 0, "small.en"),
            WhisperModelEnum("medium", 16, 0, "medium"),
            WhisperModelEnum("medium.en", 16, 0, "medium.en"),
            WhisperModelEnum("turbo", 16, 6, "turbo"),
            WhisperModelEnum("large", 16, 10, "large"),
        ]

        # Create display options with recommendations
        whisper_models_display = []
        whisper_models_values = []
        whisper_model_mapping = {}

        for model in whisper_models:
            display_name = model.name

            # logic to properly handle CPU-only models
            ram_sufficient = system_ram >= model.ram
            vram_sufficient = model.vram == 0 or system_vram >= model.vram

            if ram_sufficient and vram_sufficient:
                display_name = f"{model.display} ✓"
            else:
                display_name = f"{model.display} ⚠️"

            whisper_models_display.append(display_name)
            whisper_models_values.append(model.name)
            whisper_model_mapping[display_name] = model.name

        return whisper_models_display, whisper_models_values, whisper_model_mapping

    def create_whisper_settings(self):
        """
        Creates the Whisper settings UI elements in a two-column layout.
        Settings alternate between left and right columns for even distribution.
        Displays model recommendations based on system RAM and VRAM.
        """
<<<<<<< HEAD
        left_frame = ttk.Frame(self.whisper_settings_frame)
        left_frame.grid(row=0, column=0, padx=10, pady=5, sticky="nw")
=======

        left_frame = tk.Frame(self.whisper_settings_frame)
        left_frame.grid(row=0, column=0, padx=10, pady=5, sticky="nsew")
>>>>>>> 176227c4

        right_frame = tk.Frame(self.whisper_settings_frame)
        right_frame.grid(row=0, column=1, padx=10, pady=5, sticky="nsew")

        self.whisper_settings_frame.columnconfigure(0, weight=1)
        self.whisper_settings_frame.columnconfigure(1, weight=1)

        left_frame.columnconfigure(0, weight=3)  # Give weight to the label column
        left_frame.columnconfigure(1, weight=9)  # Give more weight to the dropdown column
        right_frame.columnconfigure(0, weight=3)  # Give weight to the label column
        right_frame.columnconfigure(1, weight=9)  # Give more weight to the dropdown column

        left_row = 0
        right_row = 0

        # Create the SettingsKeys.LOCAL_WHISPER button to handle custom behavior
        tk.Label(left_frame, text=f"{SettingsKeys.LOCAL_WHISPER.value}").grid(row=left_row, column=0, padx=0, pady=5, sticky="w")
        value = tk.IntVar(value=(self.settings.editable_settings[SettingsKeys.LOCAL_WHISPER.value]))
        self.local_whisper_checkbox = tk.Checkbutton(left_frame, variable=value, command=self.toggle_remote_whisper_settings)
        self.local_whisper_checkbox.grid(row=left_row, column=1, padx=0, pady=5, sticky="w")
        self.settings.editable_settings_entries[SettingsKeys.LOCAL_WHISPER.value] = value

        left_row += 1

        left_row, right_row = self.create_editable_settings_col(left_frame, right_frame, left_row, right_row, self.settings.whisper_settings)
        
        # Get system RAM and VRAM
        system_ram = get_system_memory()
        system_vram = get_system_vram()
        
        # Create the whisper model dropdown selection with recommendations
        tk.Label(left_frame, text=SettingsKeys.WHISPER_MODEL.value).grid(row=3, column=0, padx=0, pady=5, sticky="w")
<<<<<<< HEAD
        
        # Generate model list with recommendations
        whisper_models_display, whisper_models_values, whisper_model_mapping = self.generate_whisper_model_list(system_ram, system_vram)
        
        # Create a variable to store the selected model value (not display text)
        self.selected_whisper_model = tk.StringVar()
        
        self.whisper_models_drop_down = ttk.Combobox(left_frame, textvariable=self.selected_whisper_model, width=SHORT_ENTRY_WIDTH)
        self.whisper_models_drop_down['values'] = whisper_models_display
        self.whisper_models_drop_down.grid(row=3, column=1, padx=0, pady=5, sticky="w")
        
        # Store the mapping from display text to actual model value
        self.whisper_model_mapping = whisper_model_mapping
        
        # Add a trace to update the actual value when selection changes
        def update_whisper_model_value(*args):
            display_text = self.whisper_models_drop_down.get()
            actual_value = self.whisper_model_mapping.get(display_text, display_text.split()[0])
            self.selected_whisper_model.set(actual_value)
        
        self.whisper_models_drop_down.bind("<<ComboboxSelected>>", update_whisper_model_value)
        
=======
        whisper_models_drop_down_options = ["medium", "small", "tiny", "tiny.en", "base", "base.en", "small.en", "medium.en", "large"]
        self.whisper_models_drop_down = ttk.Combobox(left_frame, values=whisper_models_drop_down_options)
        self.whisper_models_drop_down.grid(row=3, column=1, padx=0, pady=5, sticky="ew")

>>>>>>> 176227c4
        try:
            # Try to set the whisper model dropdown to the current model
            current_model = self.settings.editable_settings[SettingsKeys.WHISPER_MODEL.value]
            # Find the display option that corresponds to the current model
            for display_option in whisper_models_display:
                if display_option.startswith(f"{current_model} ") or display_option == current_model:
                    self.whisper_models_drop_down.set(display_option)
                    break
            else:
                # If not found, just set the raw value
                self.whisper_models_drop_down.set(current_model)
        except ValueError:
            # If error, set to first option
            if whisper_models_display:
                self.whisper_models_drop_down.set(whisper_models_display[0])
        
        # Store the actual model value, not the display text
        self.settings.editable_settings_entries[SettingsKeys.WHISPER_MODEL.value] = self.selected_whisper_model
        
        # Whisper Architecture Dropdown
        right_row += 1
        self.whisper_architecture_label = tk.Label(left_frame, text=SettingsKeys.WHISPER_ARCHITECTURE.value)
        self.whisper_architecture_label.grid(row=left_row, column=0, padx=0, pady=5, sticky="w")
        whisper_architecture_options = self.settings.get_available_architectures()
        self.whisper_architecture_dropdown = ttk.Combobox(left_frame, values=whisper_architecture_options, state="readonly")
        if self.settings.editable_settings[SettingsKeys.WHISPER_ARCHITECTURE.value] in whisper_architecture_options:
            self.whisper_architecture_dropdown.current(whisper_architecture_options.index(self.settings.editable_settings[SettingsKeys.WHISPER_ARCHITECTURE.value]))
        else:
            # Default cpu
            self.whisper_architecture_dropdown.set(SettingsWindow.DEFAULT_WHISPER_ARCHITECTURE)
        
        self.whisper_architecture_dropdown.grid(row=left_row, column=1, padx=0, pady=5, sticky="ew")
        self.settings.editable_settings_entries[SettingsKeys.WHISPER_ARCHITECTURE.value] = self.whisper_architecture_dropdown

        # remove architecture dropdown if architecture only has one option
        if len(whisper_architecture_options) == 1:
            self.whisper_architecture_label.grid_forget()
            self.whisper_architecture_dropdown.grid_forget()

        left_row += 1

        # set the state of the whisper settings based on the SettingsKeys.LOCAL_WHISPER.value checkbox once all widgets are created
        self.toggle_remote_whisper_settings()

    def toggle_remote_whisper_settings(self):
        current_state = self.settings.editable_settings_entries[SettingsKeys.LOCAL_WHISPER.value].get()
        
        for setting in self.settings.whisper_settings:
            if setting in [SettingsKeys.WHISPER_REAL_TIME.value, "BlankSpace"]:
                continue
            
            state = "normal" if current_state == 0 else "disabled"
            self.widgets[setting].config(state=state)
        
        # set the local option to disabled on switch to remote
        inverted_state = "disabled" if current_state == 0 else "normal"
        self.whisper_models_drop_down.config(state=inverted_state)
        self.whisper_architecture_dropdown.config(state=inverted_state)


    def create_llm_settings(self):
        """
        Creates the LLM settings UI elements in a two-column layout.
        Settings alternate between left and right columns for even distribution.
        """
        # Create left and right frames for the two columns
        left_frame = tk.Frame(self.llm_settings_frame)
        left_frame.grid(row=0, column=0, padx=10, pady=5, sticky="nsew")

        right_frame = tk.Frame(self.llm_settings_frame)
        right_frame.grid(row=0, column=1, padx=10, pady=5, sticky="nsew")

        self.llm_settings_frame.columnconfigure(0, weight=1)
        self.llm_settings_frame.columnconfigure(1, weight=1)

        left_frame.columnconfigure(0, weight=3)  # Give weight to the label column
        left_frame.columnconfigure(1, weight=9)  # Give more weight to the dropdown column

        right_frame.columnconfigure(0, weight=3)  # Give weight to the label column
        right_frame.columnconfigure(1, weight=9)  # Give more weight to the dropdown column

        left_row = 0
        right_row = 0

        # Use local llm button with custom handler
        tk.Label(left_frame, text=SettingsKeys.LOCAL_LLM.value).grid(row=left_row, column=0, padx=0, pady=5, sticky="w")
        value = tk.IntVar(value=(self.settings.editable_settings[SettingsKeys.LOCAL_LLM.value]))
        self.local_llm_checkbox = tk.Checkbutton(left_frame, variable=value, command=self.toggle_remote_llm_settings)
        self.local_llm_checkbox.grid(row=left_row, column=1, padx=0, pady=5, sticky="w")
        self.settings.editable_settings_entries[SettingsKeys.LOCAL_LLM.value] = value

        left_row += 1

        #6. GPU OR CPU SELECTION (Right Column)
        self.local_architecture_label = tk.Label(left_frame, text=SettingsKeys.LLM_ARCHITECTURE.value)
        self.local_architecture_label.grid(row=left_row, column=0, padx=0, pady=5, sticky="w")
        architecture_options = self.settings.get_available_architectures()
        self.architecture_dropdown = ttk.Combobox(left_frame, values=architecture_options, state="readonly")
        if self.settings.editable_settings[SettingsKeys.LLM_ARCHITECTURE.value] in architecture_options:
            self.architecture_dropdown.current(architecture_options.index(self.settings.editable_settings[SettingsKeys.LLM_ARCHITECTURE.value]))
        else:
            # Default cpu
            self.architecture_dropdown.set(Architectures.CPU.label)

        self.architecture_dropdown.grid(row=left_row, column=1, padx=0, pady=5, sticky="ew")


        # hide architecture dropdown if architecture only has one option
        if len(architecture_options) == 1:
            self.local_architecture_label.grid_forget()
            self.architecture_dropdown.grid_forget()


        left_row += 1

        # 5. Models (Left Column)
        tk.Label(left_frame, text=SettingsKeys.LOCAL_LLM_MODEL.value).grid(row=left_row, column=0, padx=0, pady=5, sticky="w")
        models_drop_down_options = []
        self.models_drop_down = ttk.Combobox(left_frame, values=models_drop_down_options, state="readonly")
        self.models_drop_down.grid(row=left_row, column=1, padx=0, pady=5, sticky="ew")
        self.models_drop_down.bind('<<ComboboxSelected>>', self.on_model_selection_change)
        thread = threading.Thread(target=self.settings.update_models_dropdown, args=(self.models_drop_down,))
        thread.start()

        # Create custom model entry (initially hidden)
        self.custom_model_entry = tk.Entry(left_frame, width=15)
        self.custom_model_entry.insert(0, self.settings.editable_settings[SettingsKeys.LOCAL_LLM_MODEL.value])

        refresh_button = ttk.Button(left_frame, text="↻", 
                                command=lambda: (self.save_settings(False), threading.Thread(target=self.settings.update_models_dropdown, args=(self.models_drop_down,)).start(), self.on_model_selection_change(None)), 
                                width=4)
        refresh_button.grid(row=left_row, column=2, padx=0, pady=5, sticky="w")

        left_row += 1

        right_frame, right_row = self.create_editable_settings(right_frame, self.settings.llm_settings, padx=0, pady=0)

        # 2. OpenAI API Key (Right Column)
        # Then modify your existing code
        tk.Label(right_frame, text=SettingsKeys.LLM_SERVER_API_KEY.value).grid(row=right_row, column=0, padx=0, pady=5, sticky="w")
        self.openai_api_key_entry = tk.Entry(right_frame)  # Remove fixed width
        self.openai_api_key_entry.insert(0, self.settings.OPENAI_API_KEY)
        self.openai_api_key_entry.grid(row=right_row, column=1, columnspan=2, padx=0, pady=5, sticky="ew")  # Changed to "ew
        
        right_row += 1

        #################################################################
        #                                                               #
        #               API STYLE SELECTION                             #
        #   THIS SECTION IS COMENTED OUT FOR FUTURE RELEASE AND REVIEW. #
        #   THE ONLY API STYLE SUPPORTED FOR NOW IS OPENAI.             #
        #   THE KOBOLD API STYLE HAS BEEN REMOVED FOR SIMPLIFICATION    #
        #                                                               #
        #################################################################
        # # 3. API Style (Left Column)
        # tk.Label(right_frame, text="API Style:").grid(row=right_row, column=0, padx=0, pady=5, sticky="w")
        # api_options = ["OpenAI", "KoboldCpp"]
        # self.api_dropdown = ttk.Combobox(right_frame, values=api_options, width=15, state="readonly")
        # self.api_dropdown.current(api_options.index(self.settings.API_STYLE))
        # self.api_dropdown.grid(row=right_row, column=1, columnspan=2, padx=0, pady=5, sticky="w")
        # right_row += 1

        # set the state of the llm settings based on the local llm checkbox once all widgets are created
        self.settings_opened = True
        self.toggle_remote_llm_settings()
 
    def toggle_remote_llm_settings(self):
        current_state = self.settings.editable_settings_entries[SettingsKeys.LOCAL_LLM.value].get()
        
        state = "normal" if current_state == 0 else "disabled"


        # toggle all manual settings based on the local llm checkbox
        self.openai_api_key_entry.config(state=state)
        # self.api_dropdown.config(state=state)

        for setting in self.settings.llm_settings:
            if setting == "BlankSpace":
                continue
            
            self.widgets[setting].config(state=state)

        inverted_state = "disabled" if current_state == 0 else "normal"
        self.architecture_dropdown.config(state=inverted_state)
        
        #flag used for determining if window was just opened so we dont spam the API.
        if not self.settings_opened:
            threading.Thread(target=self.settings.update_models_dropdown, args=(self.models_drop_down,self.settings.editable_settings_entries[SettingsKeys.LLM_ENDPOINT.value].get(),)).start()
        else:
            self.settings_opened = False
            
        self.on_model_selection_change(None)

            

    def on_model_selection_change(self, event):
        """
        Handle switching between model dropdown and custom model entry.
        
        When "Custom" is selected, shows a text entry field and hides the dropdown.
        When another model is selected, shows the dropdown and hides the custom entry.
        
        Args:
            event: The dropdown selection change event
            
        Notes:
            - Uses grid_info() to check if widgets are currently displayed
            - Preserves the row position when swapping widgets
            - Resets dropdown to placeholder when showing custom entry
        """
        if self.models_drop_down.get() == "Custom" and self.custom_model_entry.grid_info() == {}:
            # Show the custom model entry below the dropdown
            self.custom_model_entry.grid(row=self.models_drop_down.grid_info()['row'], 
                        column=1, padx=0, pady=5, sticky="w")
            self.models_drop_down.set("Select a Model")
            self.models_drop_down.grid_remove()
        elif self.models_drop_down.get() != "Custom" and self.custom_model_entry.grid_info() != {}:
            # Hide the custom model entry
            self.models_drop_down.grid(row=self.custom_model_entry.grid_info()['row'], 
                        column=1, padx=0, pady=5, sticky="w")
            self.custom_model_entry.grid_remove()

    def get_selected_model(self):
        """Returns the selected model, either from dropdown or custom entry"""
        if self.models_drop_down.get() in ["Custom", "Select a Model"]:
            return self.custom_model_entry.get()
        return self.models_drop_down.get()

    def create_editable_settings_col(self, left_frame, right_frame, left_row, right_row, settings_set):
        """
        Creates editable settings in two columns.

        This method splits the settings evenly between two columns and creates the
        corresponding UI elements in the left and right frames.

        :param left_frame: The frame for the left column.
        :param right_frame: The frame for the right column.
        :param left_row: The starting row for the left column.
        :param right_row: The starting row for the right column.
        :param settings_set: The set of settings to be displayed.
        :return: The updated row indices for the left and right columns.
        """
        mid_point = (len(settings_set) + 1) // 2  # Round up for odd numbers

        # Process left column
        left_row = self._process_column(left_frame, settings_set[:mid_point], left_row)

        # Process right column
        right_row = self._process_column(right_frame, settings_set[mid_point:], right_row)

        return left_row, right_row
    
    def _process_column(self, frame, settings, start_row):
        """
        Processes a column of settings.

        This helper method creates the UI elements for a column of settings.

        :param frame: The frame for the column.
        :param settings: The settings to be displayed in the column.
        :param start_row: The starting row for the column.
        :return: The updated row index for the column.
        """
        row = start_row
        for setting_name in settings:

            if setting_name == "BlankSpace":
                row += 1
                continue

            value = self.settings.editable_settings[setting_name]
            if value in [True, False]:
                self.widgets[setting_name] = self._create_checkbox(frame, setting_name, setting_name, row)
            else:
                self.widgets[setting_name] = self._create_entry(frame, setting_name, setting_name, row)
            row += 1
        return row

    def create_advanced_settings(self):
        """Creates the advanced settings UI elements with a structured layout."""

        def create_settings_columns(settings, row):
            left_frame = ttk.Frame(self.advanced_settings_frame)
            right_frame = ttk.Frame(self.advanced_settings_frame)
            left_frame.grid(row=row, column=0, padx=10, pady=5, sticky="nw")
            right_frame.grid(row=row, column=1, padx=10, pady=5, sticky="nw")
            self.create_editable_settings_col(left_frame, right_frame, 0, 0, settings)
            return row + 1

        def create_processing_section(label_text, setting_key, text_content, row):
            frame = tk.Frame(self.advanced_settings_frame, width=800)
            frame.grid(row=row, column=0, padx=10, pady=0, sticky="nw")
            self._create_checkbox(frame, f"Use {label_text}", setting_key, 0)
            row += 1
            
            text_area, row = self._create_text_area(label_text, text_content, row)
            return text_area, row

        row = self._create_section_header("⚠️ Advanced Settings (For Advanced Users Only)", 0, text_colour="red")
        
        # General Settings
        if len(self.settings.adv_general_settings) > 0:
            row = self._create_section_header("General Settings", row, text_colour="black")
            row = create_settings_columns(self.settings.adv_general_settings, row)

        # Whisper Settings
        row = self._create_section_header("Whisper Settings", row, text_colour="black")
        left_frame = ttk.Frame(self.advanced_settings_frame)
        left_frame.grid(row=row, column=0, padx=10, pady=5, sticky="nw")
        right_frame = ttk.Frame(self.advanced_settings_frame)
        right_frame.grid(row=row, column=1, padx=10, pady=5, sticky="nw")
        
        self.create_editable_settings_col(left_frame, right_frame, 0, 0, self.settings.adv_whisper_settings)
        
        # # Audio meter
        # tk.Label(left_frame, text="Whisper Audio Cutoff").grid(row=1, column=0, padx=0, pady=0, sticky="w")
        # self.cutoff_slider = AudioMeter(left_frame, width=150, height=50, 
        #                             threshold=self.settings.editable_settings["Silence cut-off"] * 32768)
        # self.cutoff_slider.grid(row=1, column=1, padx=0, pady=0, sticky="w")
        row += 1

        # AI Settings
        row = self._create_section_header("AI Settings", row, text_colour="black")
        row = create_settings_columns(self.settings.adv_ai_settings, row)
        
        # Prompting Settings
        row = self._create_section_header("Prompting Settings", row, text_colour="black")

        # Pre convo instruction
        self.aiscribe_text, label_row1, text_row1, row = self._create_text_area(
            "Pre Conversation Instruction", self.settings.AISCRIBE, row
        )

        # Explanation for Pre convo instruction
        pre_explanation = (
            "This is the FIRST part of the AI prompt structure:\n\n"
            "• Acts as the opening instruction to the AI\n"
            "• Sets up how to interpret the conversation\n"
            "• Defines SOAP note format requirements\n"
            "• Conversation will be inserted after this\n\n"
            "⚠️ Modify with caution as it affects AI output quality"
        )
        tk.Label(
            self.advanced_settings_frame,
            text=pre_explanation,
            justify="left",
            font=("Arial", 9),
            fg="#272927"
        ).grid(row=text_row1, column=1, padx=(10, 0), pady=5, sticky="nw")

        # Post convo instruction
        self.aiscribe2_text, label_row2, text_row2, row = self._create_text_area(
            "Post Conversation Instruction", self.settings.AISCRIBE2, row
        )

        # Explanation for Post convo instruction
        post_explanation = (
            "This is the LAST part of the AI prompt structure:\n\n"
            "• Added after the conversation text\n"
            "• Provides final formatting instructions\n"
            "• Ensures SOAP note completeness\n"
            "• Helps maintain consistency\n\n"
            "⚠️ Modify with caution as it affects AI output quality"
        )
        tk.Label(
            self.advanced_settings_frame,
            text=post_explanation,
            justify="left",           
            font=("Arial", 9),
            fg="#272927"
        ).grid(row=text_row2, column=1, padx=(10, 0), pady=5, sticky="nw")

        if FeatureToggle.PRE_PROCESSING is True:
            # Processing Sections
            self.preprocess_text, row = create_processing_section(
                "Pre-Processing", 
                "Use Pre-Processing",
                self.settings.editable_settings["Pre-Processing"],
                row
            )
        
        if FeatureToggle.POST_PROCESSING is True:
            self.postprocess_text, _ = create_processing_section(
                "Post-Processing (Experimental. Use with caution.)",
                "Use Post-Processing", 
                self.settings.editable_settings["Post-Processing"],
                row
            )


    def create_docker_settings(self):
        """
        Creates the Docker settings UI elements.

        This method creates and places UI elements for Docker settings.
        """
        self.create_editable_settings(self.docker_settings_frame, self.settings.docker_settings)

    def create_editable_settings(self, frame, settings_set, start_row=0, padx=10, pady=5):
        """
        Creates editable settings UI elements.

        Args:
            frame (tk.Frame): The frame in which to create the settings.
            settings_set (list): The list of settings to create UI elements for.
            start_row (int): The starting row for placing the settings.
        """
        
        # Configure the parent frame to expand
        frame.columnconfigure(0, weight=1)
        
        # Create inner frame that will expand to fill parent
        i_frame = ttk.Frame(frame)
        i_frame.grid(row=0, column=0, columnspan=2,padx=padx, pady=pady, sticky="ew")
        
        # Configure the inner frame's columns
        i_frame.columnconfigure(0, weight=1)  # Give weight to the label column
        i_frame.columnconfigure(1, weight=3)  # Give more weight to the dropdown column
        
        row = self._process_column(i_frame, settings_set, start_row)
        return i_frame, row

    def create_buttons(self):
        """
        Creates the buttons for the settings window.

        This method creates and places buttons for saving settings, resetting to default,
        and closing the settings window.
        """
        footer_frame = tk.Frame(self.main_frame,bg="lightgray", height=30)
        footer_frame.pack(side="bottom", fill="x")

        # Place the "Help" button on the left
        tk.Button(footer_frame, text="Help", width=10, command=self.create_help_window).pack(side="left", padx=2, pady=5)

        # Place the label in the center
        version = get_application_version()
        tk.Label(footer_frame, text=f"FreeScribe Client {version}",bg="lightgray",fg="black").pack(side="left", expand=True, padx=2, pady=5)

        # Create a frame for the right-side elements
        right_frame = tk.Frame(footer_frame,bg="lightgray")
        right_frame.pack(side="right")

        # Pack all other buttons into the right frame
        tk.Button(right_frame, text="Close", width=10, command=self.close_window).pack(side="right", padx=2, pady=5)
        tk.Button(right_frame, text="Default", width=10, command=self.reset_to_default).pack(side="right", padx=2, pady=5)
        tk.Button(right_frame, text="Save", width=10, command=self.save_settings).pack(side="right", padx=2, pady=5)

    def create_help_window(self):
        """
        Creates a help window for the settings.

        Uses our markdown window class to display a markdown with help
        """
        MarkdownWindow(self.settings_window, "Help", get_file_path('markdown','help','settings.md'))

    def save_settings(self, close_window=True):
        """
        Saves the settings entered by the user.

        This method retrieves the values from the UI elements and calls the
        `save_settings` method of the `settings` object to save the settings.
        """
        # delay actual unload/reload till settings are actually saved
        local_model_unload_flag, local_model_reload_flag = self.settings.load_or_unload_model(
            self.settings.editable_settings[SettingsKeys.LOCAL_LLM_MODEL.value],
            self.get_selected_model(),
            self.settings.editable_settings[SettingsKeys.LOCAL_LLM.value],
            self.settings.editable_settings_entries[SettingsKeys.LOCAL_LLM.value].get(),
            self.settings.editable_settings[SettingsKeys.LLM_ARCHITECTURE.value],
            self.architecture_dropdown.get(),
            self.settings.editable_settings[SettingsKeys.LOCAL_LLM_CONTEXT_WINDOW.value],
            self.settings.editable_settings_entries[SettingsKeys.LOCAL_LLM_CONTEXT_WINDOW.value].get(),
        )

        if self.get_selected_model() not in ["Loading models...", "Failed to load models"]:
            self.settings.editable_settings[SettingsKeys.LOCAL_LLM_MODEL.value] = self.get_selected_model()

        # delay update, or the update thread might be reading old settings value
        update_whisper_model_flag = self.settings.update_whisper_model()

        load_hallucination_cleaner_model(self.main_window.root, self.settings)

        if FeatureToggle.PRE_PROCESSING is True:
            self.settings.editable_settings["Pre-Processing"] = self.preprocess_text.get("1.0", "end-1c") # end-1c removes the trailing newline
        
        if FeatureToggle.POST_PROCESSING is True:
            self.settings.editable_settings["Post-Processing"] = self.postprocess_text.get("1.0", "end-1c") # end-1c removes the trailing newline

        # save architecture
        self.settings.editable_settings[SettingsKeys.LLM_ARCHITECTURE.value] = self.architecture_dropdown.get()

        self.settings.save_settings(
            self.openai_api_key_entry.get(),
            self.aiscribe_text.get("1.0", "end-1c"), # end-1c removes the trailing newline
            self.aiscribe2_text.get("1.0", "end-1c"), # end-1c removes the trailing newline
            self.settings_window,
            # self.api_dropdown.get(),
            self.settings.editable_settings["Silence cut-off"], # Save the old one for whisper audio cutoff, will be removed in future, left in incase we go back to old cut off
            # self.cutoff_slider.threshold / 32768, # old threshold 
        )
        # send load event after the settings are saved
        if update_whisper_model_flag:
            self.main_window.root.event_generate("<<LoadSttModel>>")
        # unload whisper model if switched to remote
        if not self.settings.editable_settings[SettingsKeys.LOCAL_WHISPER.value]:
            self.main_window.root.event_generate("<<UnloadSttModel>>")
        # unload / reload model after the settings are saved
        if local_model_unload_flag:
            logging.debug("unloading ai model")
            ModelManager.unload_model()
        if local_model_reload_flag:
            logging.debug("reloading ai model")
            ModelManager.start_model_threaded(self.settings, self.main_window.root)

        if self.settings.editable_settings["Use Docker Status Bar"] and self.main_window.docker_status_bar is None:
            self.main_window.create_docker_status_bar()
        elif not self.settings.editable_settings["Use Docker Status Bar"] and self.main_window.docker_status_bar is not None:
            self.main_window.destroy_docker_status_bar()

        if self.settings.editable_settings["Enable Scribe Template"]:
            self.main_window.create_scribe_template()
        else:
            self.main_window.destroy_scribe_template()

        if close_window:
            self.close_window()


    def reset_to_default(self, show_confirmation=True):
        """
        Resets the settings to their default values.

        This method calls the `clear_settings_file` method of the `settings` object
        to reset the settings to their default values.
        """

        if show_confirmation:
            popup = PopupBox(parent=self.settings_window, 
                message="Are you sure you want to reset all settings to default?", 
                title="Reset to Default", 
                button_text_2="Cancel",
                button_text_1="Reset to Default", 
                button_text_3="Keep Network Settings")
            if popup.response == "button_2":
                return
            elif popup.response == "button_3":
                self.settings.clear_settings_file(self.settings_window, keep_network_settings=True)
                return
            elif popup.response == "button_1":
                self.settings.clear_settings_file(self.settings_window)

    def _create_general_settings(self):
        """
        Creates the general settings UI elements.

        This method creates and places UI elements for general settings.
        """
        frame, row = self.create_editable_settings(self.general_settings_frame, self.settings.general_settings)
        
        # Add a note at the bottom of the general settings frame
        note_text = (
        "NOTE: To protect personal health information (PHI), we recommend using a local network.\n"
        "The 'Show Scrub PHI' feature is only applicable for local LLMs and private networks.\n"
        "For internet-facing endpoints, this feature will always be enabled, regardless of the 'Show Scrub PHI' setting."
    )

        # Create a frame to hold the note labels
        note_frame = tk.Frame(self.general_settings_frame)
        note_frame.grid(padx=10, pady=5, sticky="w")

        # Add the red * label
        star_label = tk.Label(note_frame, text="*", fg="red", font=("Arial", 10, "bold"))
        star_label.grid(row=0, column=0, sticky="w")

        # Add the rest of the text in black (bold and underlined)
        note_label = tk.Label(
            note_frame,
            text=note_text,
            fg="black",  # Set text color to black
            font=("Arial", 8, "bold underline"),  # Set font to bold and underlined
            wraplength=400,
            justify="left"
        )
        note_label.grid(row=0, column=1, sticky="w")

    def _create_checkbox(self, frame, label, setting_name, row_idx, setting_key=None):
        """
        Creates a checkbox in the given frame.

        This method creates a label and a checkbox in the given frame for editing.

        Args:
            frame (tk.Frame): The frame in which to create the checkbox.
            label (str): The label to display next to the checkbox.
            setting_name (str): The name of the setting to edit.
            row_idx (int): The row index at which to place the checkbox.
        """
        tk.Label(frame, text=label).grid(row=row_idx, column=0, padx=0, pady=5, sticky="w")
        value = tk.IntVar(value=int(self.settings.editable_settings[setting_name]))
        checkbox = tk.Checkbutton(frame, variable=value)
        checkbox.grid(row=row_idx, column=1, padx=0, pady=5, sticky="w")
        self.settings.editable_settings_entries[setting_name] = value
        return checkbox

    def _create_entry(self, frame, label, setting_name, row_idx):
        """
        Creates an entry field in the given frame.

        This method creates a label and an entry field in the given frame for editing.
        
        Args:
            frame (tk.Frame): The frame in which to create the entry field.
            label (str): The label to display next to the entry field.
            setting_name (str): The name of the setting to edit.
            row_idx (int): The row index at which to place the entry field.
        """
        tk.Label(frame, text=label).grid(row=row_idx, column=0, padx=0, pady=5, sticky="w")
        value = self.settings.editable_settings[setting_name]
        entry = tk.Entry(frame)
        entry.insert(0, str(value))
        entry.grid(row=row_idx, column=1, padx=0, pady=5, sticky="ew")
        self.settings.editable_settings_entries[setting_name] = entry
        return entry

    def _create_section_header(self, text, row, text_colour="black"):
        """
        Creates a section header label in the advanced settings frame.
        
        Args:
            text (str): Text to display in the header
            row (int): Grid row position to place the header
            text_colour (str): Color of header text (default "black")
            
        Returns:
            int: Next available grid row number
        """
        ttk.Label(
            self.advanced_settings_frame, 
            text=text,
            font=("TkDefaultFont", 10, "bold"),
            foreground=text_colour
        ).grid(row=row, column=0, columnspan=2, padx=10, 
            pady=(5 if text.startswith("⚠️") else 0, 10 if text.startswith("⚠️") else 0), 
            sticky="w")
        return row + 1

    def _create_text_area(self, label_text, text_content, row):
        """
        Creates a labeled text area widget in the advanced settings frame.
        
        Args:
            label_text (str): Label text to display above text area
            text_content (str): Initial text to populate the text area
            row (int): Starting grid row position
            
        Returns:
            tuple: (Text widget object, label_row, text_row, next_row)
        """
        label_row = row
        tk.Label(self.advanced_settings_frame, text=label_text).grid(
            row=label_row, column=0, padx=10, pady=5, sticky="w")
        
        text_row = row + 1
        text_area = tk.Text(self.advanced_settings_frame, height=10, width=50)
        text_area.insert(tk.END, text_content)
        text_area.grid(row=text_row, column=0, padx=10, pady=5, sticky="w")
        
        return text_area, label_row, text_row, row + 2

    def __focus_and_lift_root_window(self):
        """
        Focuses and lifts the root window above other windows.
        """
        # Lift up to the top of all windows open
        self.root.lift()
        # Focus on the root window again incase lost
        self.root.focus_force()

    def add_scrollbar_to_frame(self, frame):
        """
        Adds a scrollbar to a given frame.

        Args:
            frame (tk.Frame): The frame to which the scrollbar will be added.

        Returns:
            tk.Frame: The scrollable frame.
        """
        # Guard clause: return frame as is if it's not the advanced frame
        if frame != self.advanced_frame:
            return frame

        # Create scrollable frame components
        canvas = tk.Canvas(frame)
        scrollbar = ttk.Scrollbar(frame, orient="vertical", command=canvas.yview)
        scrollable_frame = ttk.Frame(canvas)

        scrollable_frame.bind(
            "<Configure>",
            lambda e: canvas.configure(scrollregion=canvas.bbox("all"))
        )

        canvas.create_window((0, 0), window=scrollable_frame, anchor="nw")
        canvas.configure(yscrollcommand=scrollbar.set)

        canvas.pack(side="left", fill="both", expand=True)
        scrollbar.pack(side="right", fill="y")

        def _on_mousewheel(event):
            if canvas.winfo_exists():  # Check if canvas still exists
                canvas.yview_scroll(int(-1*(event.delta/120)), "units")
                return "break"

        # Bind mousewheel only when mouse is over the canvas
        canvas.bind('<Enter>', lambda e: canvas.bind_all("<MouseWheel>", _on_mousewheel))
        canvas.bind('<Leave>', lambda e: canvas.unbind_all("<MouseWheel>"))

        return scrollable_frame      

    def close_window(self):
        """
        Cleans up the settings window.

        This method destroys the settings window and clears the settings entries.
        """
        self.settings_window.unbind_all("<MouseWheel>") # Unbind mouse wheel event causing errors
        self.settings_window.unbind_all("<Configure>") # Unbind the configure event causing errors
        
        if hasattr(self, "cutoff_slider"):
            if self.cutoff_slider is not None:
                self.cutoff_slider.destroy()

        self.settings_window.destroy()

        self.__focus_and_lift_root_window()<|MERGE_RESOLUTION|>--- conflicted
+++ resolved
@@ -31,13 +31,9 @@
 from UI.SettingsWindow import SettingsWindow
 from UI.SettingsConstant import SettingsKeys, Architectures, FeatureToggle
 from UI.Widgets.PopupBox import PopupBox
-<<<<<<< HEAD
 from utils.system_utils import get_system_memory, get_system_vram
 from DataModels import WhisperModelEnum
-=======
-
 logger = logging.getLogger(__name__)
->>>>>>> 176227c4
 
 LONG_ENTRY_WIDTH = 30
 SHORT_ENTRY_WIDTH = 20
@@ -236,14 +232,9 @@
         Settings alternate between left and right columns for even distribution.
         Displays model recommendations based on system RAM and VRAM.
         """
-<<<<<<< HEAD
         left_frame = ttk.Frame(self.whisper_settings_frame)
         left_frame.grid(row=0, column=0, padx=10, pady=5, sticky="nw")
-=======
-
-        left_frame = tk.Frame(self.whisper_settings_frame)
-        left_frame.grid(row=0, column=0, padx=10, pady=5, sticky="nsew")
->>>>>>> 176227c4
+
 
         right_frame = tk.Frame(self.whisper_settings_frame)
         right_frame.grid(row=0, column=1, padx=10, pady=5, sticky="nsew")
@@ -276,8 +267,7 @@
         
         # Create the whisper model dropdown selection with recommendations
         tk.Label(left_frame, text=SettingsKeys.WHISPER_MODEL.value).grid(row=3, column=0, padx=0, pady=5, sticky="w")
-<<<<<<< HEAD
-        
+
         # Generate model list with recommendations
         whisper_models_display, whisper_models_values, whisper_model_mapping = self.generate_whisper_model_list(system_ram, system_vram)
         
@@ -298,13 +288,7 @@
             self.selected_whisper_model.set(actual_value)
         
         self.whisper_models_drop_down.bind("<<ComboboxSelected>>", update_whisper_model_value)
-        
-=======
-        whisper_models_drop_down_options = ["medium", "small", "tiny", "tiny.en", "base", "base.en", "small.en", "medium.en", "large"]
-        self.whisper_models_drop_down = ttk.Combobox(left_frame, values=whisper_models_drop_down_options)
-        self.whisper_models_drop_down.grid(row=3, column=1, padx=0, pady=5, sticky="ew")
-
->>>>>>> 176227c4
+
         try:
             # Try to set the whisper model dropdown to the current model
             current_model = self.settings.editable_settings[SettingsKeys.WHISPER_MODEL.value]
