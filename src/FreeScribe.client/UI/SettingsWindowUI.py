"""
SettingsWindowUI Module

This module provides a user interface for managing application settings.
It includes a class `SettingsWindowUI` that handles the creation and management
of a settings window using Tkinter.

This software is released under the AGPL-3.0 license
Copyright (c) 2023-2024 Braedon Hendy

Further updates and packaging added in 2024 through the ClinicianFOCUS initiative, 
a collaboration with Dr. Braedon Hendy and Conestoga College Institute of Applied 
Learning and Technology as part of the CNERG+ applied research project, 
Unburdening Primary Healthcare: An Open-Source AI Clinician Partner Platform". 
Prof. Michael Yingbull (PI), Dr. Braedon Hendy (Partner), 
and Research Students - Software Developer Alex Simko, Pemba Sherpa (F24), and Naitik Patel.

Classes:
    SettingsWindowUI: Manages the settings window UI.
"""

import logging
import tkinter as tk
from tkinter import ttk
import threading

import UI.Helpers
from Model import Model, ModelManager
from services.whisper_hallucination_cleaner import load_hallucination_cleaner_model
from utils.file_utils import get_file_path, get_resource_path
from utils.utils import get_application_version
from UI.MarkdownWindow import MarkdownWindow
from UI.SettingsWindow import SettingsWindow
from UI.SettingsConstant import SettingsKeys, Architectures, FeatureToggle
from UI.Widgets.PopupBox import PopupBox
<<<<<<< HEAD
import utils.whisper.Constants
from utils.whisper.WhisperModel import unload_stt_model
=======
import utils.log_config
from utils.log_config import logger

logger = logging.getLogger(__name__)
>>>>>>> c451daf9

LONG_ENTRY_WIDTH = 30
SHORT_ENTRY_WIDTH = 20

logger = logging.getLogger(__name__)

class SettingsWindowUI:
    """
    Manages the settings window UI.

    This class creates and manages a settings window using Tkinter. It includes
    methods to open the settings window, create various settings frames, and
    handle user interactions such as saving settings.

    Attributes:
        settings (ApplicationSettings): The settings object containing application settings.
        window (tk.Toplevel): The main settings window.
        main_frame (tk.Frame): The main frame containing the notebook.
        notebook (ttk.Notebook): The notebook widget containing different settings tabs.
        general_frame (ttk.Frame): The frame for general settings.
        advanced_frame (ttk.Frame): The frame for advanced settings.
        docker_settings_frame (ttk.Frame): The frame for Docker settings.
        basic_settings_frame (tk.Frame): The scrollable frame for basic settings.
        advanced_settings_frame (tk.Frame): The scrollable frame for advanced settings.
    """

    def __init__(self, settings, main_window, root):
        """
        Initializes the SettingsWindowUI.

        Args:
            settings (ApplicationSettings): The settings object containing application settings.
        """
        self.settings = settings
        self.main_window = main_window
        self.root = root
        self.settings_window = None
        self.main_frame = None
        self.notebook = None
        self.basic_frame = None
        self.advanced_frame = None
        self.docker_settings_frame = None
        self.basic_settings_frame = None
        self.advanced_settings_frame = None
        self.widgets = {}
        

    def open_settings_window(self):
        """
        Opens the settings window.

        This method initializes and displays the settings window, including
        the notebook with tabs for basic, advanced, and Docker settings.
        """
        self.settings_window = tk.Toplevel()
        self.settings_window.title("Settings")
        if utils.system.is_windows():
            self.settings_window.geometry("775x400")  # Set initial window size
            self.settings_window.minsize(775, 400)    # Set minimum window size
        else:
            self.settings_window.geometry("1050x500")
            self.settings_window.minsize(1050, 500)

        self.settings_window.resizable(True, True)
        self.settings_window.grab_set()
        UI.Helpers.set_window_icon(self.settings_window)

        self._display_center_to_parent()

        self.main_frame = tk.Frame(self.settings_window)
        self.main_frame.pack(expand=True, fill='both')

        self.notebook = ttk.Notebook(self.main_frame)
        self.notebook.pack(expand=True, fill='both')

        self.general_settings_frame = ttk.Frame(self.notebook)
        self.llm_settings_frame = ttk.Frame(self.notebook)
        self.whisper_settings_frame = ttk.Frame(self.notebook)
        self.advanced_frame = ttk.Frame(self.notebook)
        self.docker_settings_frame = ttk.Frame(self.notebook)

        self.notebook.add(self.general_settings_frame, text="General Settings")
        self.notebook.add(self.whisper_settings_frame, text="Speech-to-Text Settings (Whisper)")
        self.notebook.add(self.llm_settings_frame, text="AI Settings (LLM)")
        self.notebook.add(self.advanced_frame, text="Advanced Settings")

        self.settings_window.protocol("WM_DELETE_WINDOW", self.close_window)


        self.llm_settings_frame = self.add_scrollbar_to_frame(self.llm_settings_frame)
        self.whisper_settings_frame = self.add_scrollbar_to_frame(self.whisper_settings_frame)
        self.advanced_settings_frame = self.add_scrollbar_to_frame(self.advanced_frame)

        # self.create_basic_settings()
        self._create_general_settings()
        self.create_llm_settings()
        self.create_whisper_settings()
        self.create_advanced_settings()

        if FeatureToggle.DOCKER_SETTINGS_TAB is True:
            self.notebook.add(self.docker_settings_frame, text="Docker Settings")
            self.create_docker_settings()
        
        self.create_buttons()

        # "Dev" settings tab for developer mode
        self.settings_window.bind("<Control-slash>", self._enable_developer_mode)

        # set the focus to this window
        self.settings_window.focus_set()


    def _enable_developer_mode(self, event):      
        """
        add a developer tab to the notebook
        """
        self.developer_frame = ttk.Frame(self.notebook)
        self.notebook.add(self.developer_frame, text="Developer Settings")
        self.create_developer_settings(self.developer_frame)
        self.settings_window.unbind("<Control-slash>")
        self.settings_window.bind("<Control-slash>", self._disable_developer_mode)
        # select the developer tab automatically
        self.notebook.select(self.developer_frame)

    def _disable_developer_mode(self, event):
        """
        remove the developer tab from the notebook
        """
        self.notebook.forget(self.developer_frame)
        self.settings_window.unbind("<Control-slash>")
        self.settings_window.bind("<Control-slash>", self._enable_developer_mode)

    def create_developer_settings(self, frame):
        """
        Creates the Developer settings UI elements.

        This method creates and places UI elements for Developer settings.
        """
        row = 1
        
        #warning headers
        row = self._create_section_header(
            text="⚠️ Developer Settings - Do Not Modify", 
            text_colour="red", 
            frame=self.developer_frame, 
            row=row)
        row = self._create_section_header(
            text="If you have accidentally accessed this menu please do not touch any of the settings below.", 
            row=row, 
            text_colour="red", 
            frame=self.developer_frame) 

        left_frame = ttk.Frame(self.developer_frame)
        left_frame.grid(row=row, column=0, padx=10, pady=5, sticky="nw")
        right_frame = ttk.Frame(self.developer_frame)
        right_frame.grid(row=row, column=1, padx=10, pady=5, sticky="nw")

        # load all settings from the developer settings        
        left_row, right_row = self.create_editable_settings_col(left_frame, right_frame, 0, 0, self.settings.developer_settings)

        # add custom handler for log file button, additional warning for PHI
        def _on_file_logger_click(*args):
            if self.settings.editable_settings_entries[SettingsKeys.ENABLE_FILE_LOGGER.value].get() == 1:
                # Give a disclaimer for potential PHI leak
                result = messagebox.askokcancel(
                    title="Warning",
                    message="Enabling file logging may expose sensitive information such as patient PHI. Use with caution. The log file can be located at:\n" + get_resource_path('freescribe.log'),
                    icon="warning"
                )

                # Check the result (True if OK was clicked, False if Cancel was clicked)
                if not result:
                    # User clicked Cancel - don't enable file logging
                    logger.info("File logging disclaimer denied.")
                    #uncheck the checkbox
                    self.settings.editable_settings_entries[SettingsKeys.ENABLE_FILE_LOGGER.value].set(0)
                    self.widgets[SettingsKeys.ENABLE_FILE_LOGGER.value].config(variable=self.settings.editable_settings_entries[SettingsKeys.ENABLE_FILE_LOGGER.value])  # Disable the checkbox

        # add a trace to the checkbox on change determine if we need to display disclaimer
        self.settings.editable_settings_entries[SettingsKeys.ENABLE_FILE_LOGGER.value].trace_add("write", _on_file_logger_click)
        

    def _display_center_to_parent(self):
        # Get parent window dimensions and position
        parent_x = self.root.winfo_x()
        parent_y = self.root.winfo_y()
        parent_width = self.root.winfo_width()
        parent_height = self.root.winfo_height()

        # Calculate the position for the settings window
        settings_width = 775
        settings_height = 400
        center_x = parent_x + (parent_width - settings_width) // 2
        center_y = parent_y + (parent_height - settings_height) // 2

        # Apply the calculated position to the settings window
        self.settings_window.geometry(f"{settings_width}x{settings_height}+{center_x}+{center_y}")

    def add_scrollbar_to_frame(self, frame):
        """
        Adds a scrollbar to a given frame.

        Args:
            frame (tk.Frame): The frame to which the scrollbar will be added.

        Returns:
            tk.Frame: The scrollable frame.
        """
        canvas = tk.Canvas(frame)
        scrollbar = ttk.Scrollbar(frame, orient="vertical", command=canvas.yview)
        scrollable_frame = ttk.Frame(canvas)

        scrollable_frame.bind(
            "<Configure>",
            lambda e: canvas.configure(scrollregion=canvas.bbox("all"))
        )

        canvas.create_window((0, 0), window=scrollable_frame, anchor="nw")
        canvas.configure(yscrollcommand=scrollbar.set)

        canvas.pack(side="left", fill="both", expand=True)
        scrollbar.pack(side="right", fill="y")

        self.settings_window.bind_all("<MouseWheel>", lambda e: canvas.yview_scroll(int(-1*(e.delta/120)), "units"))

        return scrollable_frame

    def create_whisper_settings(self):
        """
        Creates the Whisper settings UI elements in a two-column layout.
        Settings alternate between left and right columns for even distribution.
        """

        left_frame = tk.Frame(self.whisper_settings_frame)
        left_frame.grid(row=0, column=0, padx=10, pady=5, sticky="nsew")

        right_frame = tk.Frame(self.whisper_settings_frame)
        right_frame.grid(row=0, column=1, padx=10, pady=5, sticky="nsew")

        self.whisper_settings_frame.columnconfigure(0, weight=1)
        self.whisper_settings_frame.columnconfigure(1, weight=1)

        left_frame.columnconfigure(0, weight=3)  # Give weight to the label column
        left_frame.columnconfigure(1, weight=9)  # Give more weight to the dropdown column
        right_frame.columnconfigure(0, weight=3)  # Give weight to the label column
        right_frame.columnconfigure(1, weight=9)  # Give more weight to the dropdown column

        left_row = 0
        right_row = 0

        # Create the SettingsKeys.LOCAL_WHISPER button to handle custom behavior
        tk.Label(left_frame, text=f"{SettingsKeys.LOCAL_WHISPER.value}").grid(row=left_row, column=0, padx=0, pady=5, sticky="w")
        value = tk.IntVar(value=(self.settings.editable_settings[SettingsKeys.LOCAL_WHISPER.value]))
        self.local_whisper_checkbox = tk.Checkbutton(left_frame, variable=value, command=self.toggle_remote_whisper_settings)
        self.local_whisper_checkbox.grid(row=left_row, column=1, padx=0, pady=5, sticky="w")
        self.settings.editable_settings_entries[SettingsKeys.LOCAL_WHISPER.value] = value

        left_row += 1

        left_row, right_row = self.create_editable_settings_col(left_frame, right_frame, left_row, right_row, self.settings.whisper_settings)
        # create the whisper model dropdown slection
        tk.Label(left_frame, text=SettingsKeys.WHISPER_MODEL.value).grid(row=3, column=0, padx=0, pady=5, sticky="w")
<<<<<<< HEAD
        whisper_models_drop_down_options = utils.whisper.Constants.WhisperModels.get_all_labels()
        self.whisper_models_drop_down = ttk.Combobox(left_frame, values=whisper_models_drop_down_options, width=SHORT_ENTRY_WIDTH)
        self.whisper_models_drop_down.grid(row=3, column=1, padx=0, pady=5, sticky="w")
=======
        whisper_models_drop_down_options = ["medium", "small", "tiny", "tiny.en", "base", "base.en", "small.en", "medium.en", "large"]
        self.whisper_models_drop_down = ttk.Combobox(left_frame, values=whisper_models_drop_down_options)
        self.whisper_models_drop_down.grid(row=3, column=1, padx=0, pady=5, sticky="ew")
>>>>>>> c451daf9

        try:
            # Try to set the whisper model dropdown to the current model
            self.whisper_models_drop_down.current(whisper_models_drop_down_options.index(self.settings.editable_settings[SettingsKeys.WHISPER_MODEL.value]))
        except ValueError:
            # If not in list then just force set text
            self.whisper_models_drop_down.set(self.settings.editable_settings[SettingsKeys.WHISPER_MODEL.value])

        self.settings.editable_settings_entries[SettingsKeys.WHISPER_MODEL.value] = self.whisper_models_drop_down

        # create the whisper model dropdown slection
        right_row += 1
        # Whisper Architecture Dropdown
        self.whisper_architecture_label = tk.Label(left_frame, text=SettingsKeys.WHISPER_ARCHITECTURE.value)
        self.whisper_architecture_label.grid(row=left_row, column=0, padx=0, pady=5, sticky="w")
        whisper_architecture_options = self.settings.get_available_architectures()
        self.whisper_architecture_dropdown = ttk.Combobox(left_frame, values=whisper_architecture_options, state="readonly")
        if self.settings.editable_settings[SettingsKeys.WHISPER_ARCHITECTURE.value] in whisper_architecture_options:
            self.whisper_architecture_dropdown.current(whisper_architecture_options.index(self.settings.editable_settings[SettingsKeys.WHISPER_ARCHITECTURE.value]))
        else:
            # Default cpu
            self.whisper_architecture_dropdown.set(SettingsWindow.DEFAULT_WHISPER_ARCHITECTURE)
        
        self.whisper_architecture_dropdown.grid(row=left_row, column=1, padx=0, pady=5, sticky="ew")
        self.settings.editable_settings_entries[SettingsKeys.WHISPER_ARCHITECTURE.value] = self.whisper_architecture_dropdown

        # remove architecture dropdown if architecture only has one option
        if len(whisper_architecture_options) == 1:
            self.whisper_architecture_label.grid_forget()
            self.whisper_architecture_dropdown.grid_forget()

        left_row += 1

        # set the state of the whisper settings based on the SettingsKeys.LOCAL_WHISPER.value checkbox once all widgets are created
        self.toggle_remote_whisper_settings()

    def toggle_remote_whisper_settings(self):
        current_state = self.settings.editable_settings_entries[SettingsKeys.LOCAL_WHISPER.value].get()
        
        for setting in self.settings.whisper_settings:
            if setting in [SettingsKeys.WHISPER_REAL_TIME.value, "BlankSpace"]:
                continue
            
            state = "normal" if current_state == 0 else "disabled"
            self.widgets[setting].config(state=state)
        
        # set the local option to disabled on switch to remote
        inverted_state = "disabled" if current_state == 0 else "normal"
        self.whisper_models_drop_down.config(state=inverted_state)
        self.whisper_architecture_dropdown.config(state=inverted_state)


    def create_llm_settings(self):
        """
        Creates the LLM settings UI elements in a two-column layout.
        Settings alternate between left and right columns for even distribution.
        """
        # Create left and right frames for the two columns
        left_frame = tk.Frame(self.llm_settings_frame)
        left_frame.grid(row=0, column=0, padx=10, pady=5, sticky="nsew")

        right_frame = tk.Frame(self.llm_settings_frame)
        right_frame.grid(row=0, column=1, padx=10, pady=5, sticky="nsew")

        self.llm_settings_frame.columnconfigure(0, weight=1)
        self.llm_settings_frame.columnconfigure(1, weight=1)

        left_frame.columnconfigure(0, weight=3)  # Give weight to the label column
        left_frame.columnconfigure(1, weight=9)  # Give more weight to the dropdown column

        right_frame.columnconfigure(0, weight=3)  # Give weight to the label column
        right_frame.columnconfigure(1, weight=9)  # Give more weight to the dropdown column

        left_row = 0
        right_row = 0

        # Use local llm button with custom handler
        tk.Label(left_frame, text=SettingsKeys.LOCAL_LLM.value).grid(row=left_row, column=0, padx=0, pady=5, sticky="w")
        value = tk.IntVar(value=(self.settings.editable_settings[SettingsKeys.LOCAL_LLM.value]))
        self.local_llm_checkbox = tk.Checkbutton(left_frame, variable=value, command=self.toggle_remote_llm_settings)
        self.local_llm_checkbox.grid(row=left_row, column=1, padx=0, pady=5, sticky="w")
        self.settings.editable_settings_entries[SettingsKeys.LOCAL_LLM.value] = value

        left_row += 1

        #6. GPU OR CPU SELECTION (Right Column)
        self.local_architecture_label = tk.Label(left_frame, text=SettingsKeys.LLM_ARCHITECTURE.value)
        self.local_architecture_label.grid(row=left_row, column=0, padx=0, pady=5, sticky="w")
        architecture_options = self.settings.get_available_architectures()
        self.architecture_dropdown = ttk.Combobox(left_frame, values=architecture_options, state="readonly")
        if self.settings.editable_settings[SettingsKeys.LLM_ARCHITECTURE.value] in architecture_options:
            self.architecture_dropdown.current(architecture_options.index(self.settings.editable_settings[SettingsKeys.LLM_ARCHITECTURE.value]))
        else:
            # Default cpu
            self.architecture_dropdown.set(Architectures.CPU.label)

        self.architecture_dropdown.grid(row=left_row, column=1, padx=0, pady=5, sticky="ew")


        # hide architecture dropdown if architecture only has one option
        if len(architecture_options) == 1:
            self.local_architecture_label.grid_forget()
            self.architecture_dropdown.grid_forget()


        left_row += 1

        # 5. Models (Left Column)
        tk.Label(left_frame, text=SettingsKeys.LOCAL_LLM_MODEL.value).grid(row=left_row, column=0, padx=0, pady=5, sticky="w")
        models_drop_down_options = []
        self.models_drop_down = ttk.Combobox(left_frame, values=models_drop_down_options, state="readonly")
        self.models_drop_down.grid(row=left_row, column=1, padx=0, pady=5, sticky="ew")
        self.models_drop_down.bind('<<ComboboxSelected>>', self.on_model_selection_change)
        thread = threading.Thread(target=self.settings.update_models_dropdown, args=(self.models_drop_down,))
        thread.start()

        # Create custom model entry (initially hidden)
        self.custom_model_entry = tk.Entry(left_frame, width=15)
        self.custom_model_entry.insert(0, self.settings.editable_settings[SettingsKeys.LOCAL_LLM_MODEL.value])

        refresh_button = ttk.Button(left_frame, text="↻", 
                                command=lambda: (self.save_settings(False), threading.Thread(target=self.settings.update_models_dropdown, args=(self.models_drop_down,)).start(), self.on_model_selection_change(None)), 
                                width=4)
        refresh_button.grid(row=left_row, column=2, padx=0, pady=5, sticky="w")

        left_row += 1

        right_frame, right_row = self.create_editable_settings(right_frame, self.settings.llm_settings, padx=0, pady=0)

        # 2. OpenAI API Key (Right Column)
        # Then modify your existing code
        tk.Label(right_frame, text=SettingsKeys.LLM_SERVER_API_KEY.value).grid(row=right_row, column=0, padx=0, pady=5, sticky="w")
        self.openai_api_key_entry = tk.Entry(right_frame)  # Remove fixed width
        self.openai_api_key_entry.insert(0, self.settings.OPENAI_API_KEY)
        self.openai_api_key_entry.grid(row=right_row, column=1, columnspan=2, padx=0, pady=5, sticky="ew")  # Changed to "ew
        
        right_row += 1

        #################################################################
        #                                                               #
        #               API STYLE SELECTION                             #
        #   THIS SECTION IS COMENTED OUT FOR FUTURE RELEASE AND REVIEW. #
        #   THE ONLY API STYLE SUPPORTED FOR NOW IS OPENAI.             #
        #   THE KOBOLD API STYLE HAS BEEN REMOVED FOR SIMPLIFICATION    #
        #                                                               #
        #################################################################
        # # 3. API Style (Left Column)
        # tk.Label(right_frame, text="API Style:").grid(row=right_row, column=0, padx=0, pady=5, sticky="w")
        # api_options = ["OpenAI", "KoboldCpp"]
        # self.api_dropdown = ttk.Combobox(right_frame, values=api_options, width=15, state="readonly")
        # self.api_dropdown.current(api_options.index(self.settings.API_STYLE))
        # self.api_dropdown.grid(row=right_row, column=1, columnspan=2, padx=0, pady=5, sticky="w")
        # right_row += 1

        # set the state of the llm settings based on the local llm checkbox once all widgets are created
        self.settings_opened = True
        self.toggle_remote_llm_settings()
 
    def toggle_remote_llm_settings(self):
        current_state = self.settings.editable_settings_entries[SettingsKeys.LOCAL_LLM.value].get()
        
        state = "normal" if current_state == 0 else "disabled"


        # toggle all manual settings based on the local llm checkbox
        self.openai_api_key_entry.config(state=state)
        # self.api_dropdown.config(state=state)

        for setting in self.settings.llm_settings:
            if setting == "BlankSpace":
                continue
            
            self.widgets[setting].config(state=state)

        inverted_state = "disabled" if current_state == 0 else "normal"
        self.architecture_dropdown.config(state=inverted_state)
        
        #flag used for determining if window was just opened so we dont spam the API.
        if not self.settings_opened:
            threading.Thread(target=self.settings.update_models_dropdown, args=(self.models_drop_down,self.settings.editable_settings_entries[SettingsKeys.LLM_ENDPOINT.value].get(),)).start()
        else:
            self.settings_opened = False
            
        self.on_model_selection_change(None)

            

    def on_model_selection_change(self, event):
        """
        Handle switching between model dropdown and custom model entry.
        
        When "Custom" is selected, shows a text entry field and hides the dropdown.
        When another model is selected, shows the dropdown and hides the custom entry.
        
        Args:
            event: The dropdown selection change event
            
        Notes:
            - Uses grid_info() to check if widgets are currently displayed
            - Preserves the row position when swapping widgets
            - Resets dropdown to placeholder when showing custom entry
        """
        if self.models_drop_down.get() == "Custom" and self.custom_model_entry.grid_info() == {}:
            # Show the custom model entry below the dropdown
            self.custom_model_entry.grid(row=self.models_drop_down.grid_info()['row'], 
                        column=1, padx=0, pady=5, sticky="w")
            self.models_drop_down.set("Select a Model")
            self.models_drop_down.grid_remove()
        elif self.models_drop_down.get() != "Custom" and self.custom_model_entry.grid_info() != {}:
            # Hide the custom model entry
            self.models_drop_down.grid(row=self.custom_model_entry.grid_info()['row'], 
                        column=1, padx=0, pady=5, sticky="w")
            self.custom_model_entry.grid_remove()

    def get_selected_model(self):
        """Returns the selected model, either from dropdown or custom entry"""
        if self.models_drop_down.get() in ["Custom", "Select a Model"]:
            return self.custom_model_entry.get()
        return self.models_drop_down.get()

    def create_editable_settings_col(self, left_frame, right_frame, left_row, right_row, settings_set):
        """
        Creates editable settings in two columns.

        This method splits the settings evenly between two columns and creates the
        corresponding UI elements in the left and right frames.

        :param left_frame: The frame for the left column.
        :param right_frame: The frame for the right column.
        :param left_row: The starting row for the left column.
        :param right_row: The starting row for the right column.
        :param settings_set: The set of settings to be displayed.
        :return: The updated row indices for the left and right columns.
        """
        mid_point = (len(settings_set) + 1) // 2  # Round up for odd numbers

        # Process left column
        left_row = self._process_column(left_frame, settings_set[:mid_point], left_row)

        # Process right column
        right_row = self._process_column(right_frame, settings_set[mid_point:], right_row)

        return left_row, right_row
    
    def _process_column(self, frame, settings, start_row):
        """
        Processes a column of settings.

        This helper method creates the UI elements for a column of settings.

        :param frame: The frame for the column.
        :param settings: The settings to be displayed in the column.
        :param start_row: The starting row for the column.
        :return: The updated row index for the column.
        """
        row = start_row
        for setting_name in settings:

            if setting_name == "BlankSpace":
                row += 1
                continue

            boolean_settings = [key for key, type_value in self.settings.setting_types.items() 
                            if type_value == bool]
            if setting_name in boolean_settings:
                self.widgets[setting_name] = self._create_checkbox(frame, setting_name, setting_name, row)
            else:
                self.widgets[setting_name] = self._create_entry(frame, setting_name, setting_name, row)
            row += 1
        return row

    def create_advanced_settings(self):
        """Creates the advanced settings UI elements with a structured layout."""

        def create_settings_columns(settings, row):
            left_frame = ttk.Frame(self.advanced_settings_frame)
            right_frame = ttk.Frame(self.advanced_settings_frame)
            left_frame.grid(row=row, column=0, padx=10, pady=5, sticky="nw")
            right_frame.grid(row=row, column=1, padx=10, pady=5, sticky="nw")
            self.create_editable_settings_col(left_frame, right_frame, 0, 0, settings)
            return row + 1

        def create_processing_section(label_text, setting_key, text_content, row):
            frame = tk.Frame(self.advanced_settings_frame, width=800)
            frame.grid(row=row, column=0, padx=10, pady=0, sticky="nw")
            self._create_checkbox(frame, f"Use {label_text}", setting_key, 0)
            row += 1
            
            text_area, row = self._create_text_area(label_text, text_content, row)
            return text_area, row

        row = self._create_section_header("⚠️ Advanced Settings (For Advanced Users Only)", 0, text_colour="red", frame=self.advanced_settings_frame)
        
        # General Settings
        if len(self.settings.adv_general_settings) > 0:
            row = self._create_section_header("General Settings", row, text_colour="black", frame=self.advanced_settings_frame)
            row = create_settings_columns(self.settings.adv_general_settings, row)

        # Google Maps Integration
        row = self._create_section_header("Google Maps Integration", row, text_colour="black")
        maps_frame = ttk.LabelFrame(self.advanced_settings_frame, text="API Configuration")
        maps_frame.grid(row=row, column=0, columnspan=2, padx=10, pady=5, sticky="ew")
        
        ttk.Label(maps_frame, text="API Key:").grid(row=0, column=0, padx=5, pady=5)
        maps_key_entry = ttk.Entry(maps_frame, show="*")  # Hide API key
        maps_key_entry.grid(row=0, column=1, padx=5, pady=5, sticky="ew")
        maps_key_entry.insert(0, self.settings.editable_settings[SettingsKeys.GOOGLE_MAPS_API_KEY.value])
        
        def toggle_key_visibility():
            current = maps_key_entry.cget("show")
            maps_key_entry.configure(show="" if current == "*" else "*")
        
        ttk.Button(maps_frame, text="👁", width=3, command=toggle_key_visibility).grid(row=0, column=2, padx=5, pady=5)
        
        maps_frame.grid_columnconfigure(1, weight=1)  # Make the entry expand horizontally
        self.widgets[SettingsKeys.GOOGLE_MAPS_API_KEY.value] = maps_key_entry
        row += 1

        # Whisper Settings
        row = self._create_section_header("Whisper Settings", row, text_colour="black", frame=self.advanced_settings_frame)
        left_frame = ttk.Frame(self.advanced_settings_frame)
        left_frame.grid(row=row, column=0, padx=10, pady=5, sticky="nw")
        right_frame = ttk.Frame(self.advanced_settings_frame)
        right_frame.grid(row=row, column=1, padx=10, pady=5, sticky="nw")
        
        self.create_editable_settings_col(left_frame, right_frame, 0, 0, self.settings.adv_whisper_settings)
        
        # # Audio meter
        # tk.Label(left_frame, text="Whisper Audio Cutoff").grid(row=1, column=0, padx=0, pady=0, sticky="w")
        # self.cutoff_slider = AudioMeter(left_frame, width=150, height=50, 
        #                             threshold=self.settings.editable_settings["Silence cut-off"] * 32768)
        # self.cutoff_slider.grid(row=1, column=1, padx=0, pady=0, sticky="w")
        row += 1

        # AI Settings
        row = self._create_section_header("AI Settings", row, text_colour="black", frame=self.advanced_settings_frame)
        row = create_settings_columns(self.settings.adv_ai_settings, row)
        
        # Prompting Settings
        row = self._create_section_header("Prompting Settings", row, text_colour="black", frame=self.advanced_settings_frame)

        # Pre convo instruction
        self.aiscribe_text, label_row1, text_row1, row = self._create_text_area(
            "Pre Conversation Instruction", self.settings.AISCRIBE, row
        )

        # Explanation for Pre convo instruction
        pre_explanation = (
            "This is the FIRST part of the AI prompt structure:\n\n"
            "• Acts as the opening instruction to the AI\n"
            "• Sets up how to interpret the conversation\n"
            "• Defines SOAP note format requirements\n"
            "• Conversation will be inserted after this\n\n"
            "⚠️ Modify with caution as it affects AI output quality"
        )

        font_size = 9 if utils.system.is_windows() else 14
        tk.Label(
            self.advanced_settings_frame,
            text=pre_explanation,
            justify="left",
            font=("Arial", font_size),
        ).grid(row=text_row1, column=1, padx=(10, 0), pady=5, sticky="nw")

        # Post convo instruction
        self.aiscribe2_text, label_row2, text_row2, row = self._create_text_area(
            "Post Conversation Instruction", self.settings.AISCRIBE2, row
        )

        # Explanation for Post convo instruction
        post_explanation = (
            "This is the LAST part of the AI prompt structure:\n\n"
            "• Added after the conversation text\n"
            "• Provides final formatting instructions\n"
            "• Ensures SOAP note completeness\n"
            "• Helps maintain consistency\n\n"
            "⚠️ Modify with caution as it affects AI output quality"
        )
        tk.Label(
            self.advanced_settings_frame,
            text=post_explanation,
            justify="left",           
            font=("Arial", font_size),

        ).grid(row=text_row2, column=1, padx=(10, 0), pady=5, sticky="nw")

        if FeatureToggle.PRE_PROCESSING is True:
            # Processing Sections
            self.preprocess_text, row = create_processing_section(
                "Pre-Processing", 
                "Use Pre-Processing",
                self.settings.editable_settings["Pre-Processing"],
                row
            )
        
        if FeatureToggle.POST_PROCESSING is True:
            self.postprocess_text, _ = create_processing_section(
                "Post-Processing (Experimental. Use with caution.)",
                "Use Post-Processing", 
                self.settings.editable_settings["Post-Processing"],
                row
            )


    def create_docker_settings(self):
        """
        Creates the Docker settings UI elements.

        This method creates and places UI elements for Docker settings.
        """
        self.create_editable_settings(self.docker_settings_frame, self.settings.docker_settings)

    def create_editable_settings(self, frame, settings_set, start_row=0, padx=10, pady=5):
        """
        Creates editable settings UI elements.

        Args:
            frame (tk.Frame): The frame in which to create the settings.
            settings_set (list): The list of settings to create UI elements for.
            start_row (int): The starting row for placing the settings.
        """
        
        # Configure the parent frame to expand
        frame.columnconfigure(0, weight=1)
        
        # Create inner frame that will expand to fill parent
        i_frame = ttk.Frame(frame)
        i_frame.grid(row=0, column=0, columnspan=2,padx=padx, pady=pady, sticky="ew")
        
        # Configure the inner frame's columns
        i_frame.columnconfigure(0, weight=1)  # Give weight to the label column
        i_frame.columnconfigure(1, weight=3)  # Give more weight to the dropdown column
        
        row = self._process_column(i_frame, settings_set, start_row)
        return i_frame, row

    def create_buttons(self):
        """
        Creates the buttons for the settings window.

        This method creates and places buttons for saving settings, resetting to default,
        and closing the settings window.
        """
        footer_frame = tk.Frame(self.main_frame,bg="lightgray", height=30)
        footer_frame.pack(side="bottom", fill="x")

        # Place the "Help" button on the left
        tk.Button(footer_frame, text="Help", width=10, command=self.create_help_window).pack(side="left", padx=2, pady=5)

        # Place the label in the center
        version = get_application_version()
        tk.Label(footer_frame, text=f"FreeScribe Client {version}",bg="lightgray",fg="black").pack(side="left", expand=True, padx=2, pady=5)

        # Create a frame for the right-side elements
        right_frame = tk.Frame(footer_frame,bg="lightgray")
        right_frame.pack(side="right")

        # Pack all other buttons into the right frame
        tk.Button(right_frame, text="Close", width=10, command=self.close_window).pack(side="right", padx=2, pady=5)
        tk.Button(right_frame, text="Default", width=10, command=self.reset_to_default).pack(side="right", padx=2, pady=5)
        tk.Button(right_frame, text="Save", width=10, command=self.save_settings).pack(side="right", padx=2, pady=5)

    def create_help_window(self):
        """
        Creates a help window for the settings.

        Uses our markdown window class to display a markdown with help
        """
        MarkdownWindow(self.settings_window, "Help", get_file_path('markdown','help','settings.md'))

    def save_settings(self, close_window=True):
        """
        Saves the settings entered by the user.

        This method retrieves the values from the UI elements and calls the
        `save_settings` method of the `settings` object to save the settings.
        """
        # delay actual unload/reload till settings are actually saved
        local_model_unload_flag, local_model_reload_flag = self.settings.load_or_unload_model(
            self.settings.editable_settings[SettingsKeys.LOCAL_LLM_MODEL.value],
            self.get_selected_model(),
            self.settings.editable_settings[SettingsKeys.LOCAL_LLM.value],
            self.settings.editable_settings_entries[SettingsKeys.LOCAL_LLM.value].get(),
            self.settings.editable_settings[SettingsKeys.LLM_ARCHITECTURE.value],
            self.architecture_dropdown.get(),
            self.settings.editable_settings[SettingsKeys.LOCAL_LLM_CONTEXT_WINDOW.value],
            self.settings.editable_settings_entries[SettingsKeys.LOCAL_LLM_CONTEXT_WINDOW.value].get(),
            self.settings.editable_settings_entries[SettingsKeys.USE_LOW_MEM_MODE.value].get(),
            self.settings.editable_settings[SettingsKeys.USE_LOW_MEM_MODE.value]
        )
        
        self.__initialize_file_logger()

        if self.get_selected_model() not in ["Loading models...", "Failed to load models"]:
            self.settings.editable_settings[SettingsKeys.LOCAL_LLM_MODEL.value] = self.get_selected_model()

        # delay update, or the update thread might be reading old settings value
        update_whisper_model_flag = self.settings.update_whisper_model()

        load_hallucination_cleaner_model(self.main_window.root, self.settings)

        if FeatureToggle.PRE_PROCESSING is True:
            self.settings.editable_settings["Pre-Processing"] = self.preprocess_text.get("1.0", "end-1c") # end-1c removes the trailing newline
        
        if FeatureToggle.POST_PROCESSING is True:
            self.settings.editable_settings["Post-Processing"] = self.postprocess_text.get("1.0", "end-1c") # end-1c removes the trailing newline

        # save architecture
        self.settings.editable_settings[SettingsKeys.LLM_ARCHITECTURE.value] = self.architecture_dropdown.get()

        # Save Google Maps API key
        self.settings.editable_settings[SettingsKeys.GOOGLE_MAPS_API_KEY.value] = self.widgets[SettingsKeys.GOOGLE_MAPS_API_KEY.value].get()

        self.settings.save_settings(
            self.openai_api_key_entry.get(),
            self.aiscribe_text.get("1.0", "end-1c"), # end-1c removes the trailing newline
            self.aiscribe2_text.get("1.0", "end-1c"), # end-1c removes the trailing newline
            self.settings_window,
            # self.api_dropdown.get(),
            self.settings.editable_settings["Silence cut-off"], # Save the old one for whisper audio cutoff, will be removed in future, left in incase we go back to old cut off
            # self.cutoff_slider.threshold / 32768, # old threshold 
        )
        # send load event after the settings are saved
        if update_whisper_model_flag:
            self.main_window.root.event_generate("<<LoadSttModel>>")
        # unload whisper model if switched to remote
        if not self.settings.editable_settings[SettingsKeys.LOCAL_WHISPER.value]:
            self.main_window.root.event_generate("<<UnloadSttModel>>")
        # unload / reload model after the settings are saved
        if local_model_unload_flag:
            logger.debug("unloading ai model")
            ModelManager.unload_model()
        if local_model_reload_flag:
            logger.debug("reloading ai model")
            ModelManager.start_model_threaded(self.settings, self.main_window.root)

        # check if we should unload the model
        # unload models if low mem is now on
        if self.settings.editable_settings_entries[SettingsKeys.USE_LOW_MEM_MODE.value].get():
            unload_stt_model()

        if self.settings.editable_settings["Use Docker Status Bar"] and self.main_window.docker_status_bar is None:
            self.main_window.create_docker_status_bar()
        elif not self.settings.editable_settings["Use Docker Status Bar"] and self.main_window.docker_status_bar is not None:
            self.main_window.destroy_docker_status_bar()

        if self.settings.editable_settings["Enable Scribe Template"]:
            self.main_window.create_scribe_template()
        else:
            self.main_window.destroy_scribe_template()

        if close_window:
            self.close_window()

    def __initialize_file_logger(self):
        # if un changed, do nothing
        logger.info("Checking file logging setting...")
        if self.settings.editable_settings_entries[SettingsKeys.ENABLE_FILE_LOGGER.value].get() == self.settings.editable_settings[SettingsKeys.ENABLE_FILE_LOGGER.value]:
            logger.info("File logging setting unchanged.")
            return

        if self.settings.editable_settings_entries[SettingsKeys.ENABLE_FILE_LOGGER.value].get() == 1:
            utils.log_config.add_file_handler(utils.log_config.logger, utils.log_config.formatter)
            logger.info("File logging enabled.")
        else:
            utils.log_config.remove_file_handler(utils.log_config.logger)
            logger.info("File logging disabled.")

    def reset_to_default(self, show_confirmation=True):
        """
        Resets the settings to their default values.

        This method calls the `clear_settings_file` method of the `settings` object
        to reset the settings to their default values.
        """

        if show_confirmation:
            popup = PopupBox(parent=self.settings_window, 
                message="Are you sure you want to reset all settings to default?", 
                title="Reset to Default", 
                button_text_2="Cancel",
                button_text_1="Reset to Default", 
                button_text_3="Keep Network Settings")
            if popup.response == "button_2":
                return
            elif popup.response == "button_3":
                self.settings.clear_settings_file(self.settings_window, keep_network_settings=True)
                return
            elif popup.response == "button_1":
                self.settings.clear_settings_file(self.settings_window)

    def _create_general_settings(self):
        """
        Creates the general settings UI elements.

        This method creates and places UI elements for general settings.
        """
        frame, row = self.create_editable_settings(self.general_settings_frame, self.settings.general_settings)
        
        # Add a note at the bottom of the general settings frame
        note_text = (
        "NOTE: To protect personal health information (PHI), we recommend using a local network.\n"
        "The 'Show Scrub PHI' feature is only applicable for local LLMs and private networks.\n"
        "For internet-facing endpoints, this feature will always be enabled, regardless of the 'Show Scrub PHI' setting."
    )

        # Create a frame to hold the note labels
        note_frame = tk.Frame(self.general_settings_frame)
        note_frame.grid(padx=10, pady=5, sticky="w")

        font_size = 12 if utils.system.is_windows() else 14
        # Add the red * label
        star_label = tk.Label(note_frame, text="*", fg="red", font=("Arial", font_size, "bold"))
        star_label.grid(row=0, column=0, sticky="w")

        font_size = 9 if utils.system.is_windows() else 12
        # Add the rest of the text in black (bold)
        note_label = tk.Label(
            note_frame,
            text=note_text,
            font=("Arial", font_size, "bold"),  # Set font to bold
            wraplength=400,
            justify="left"
        )
        note_label.grid(row=0, column=1, sticky="w")

    def _create_checkbox(self, frame, label, setting_name, row_idx, setting_key=None):
        """
        Creates a checkbox in the given frame.

        This method creates a label and a checkbox in the given frame for editing.

        Args:
            frame (tk.Frame): The frame in which to create the checkbox.
            label (str): The label to display next to the checkbox.
            setting_name (str): The name of the setting to edit.
            row_idx (int): The row index at which to place the checkbox.
        """
        tk.Label(frame, text=label).grid(row=row_idx, column=0, padx=0, pady=5, sticky="w")
        # Convert to bool to ensure proper type
        current_value = bool(self.settings.editable_settings[setting_name])
        value = tk.BooleanVar(value=current_value)
        checkbox = tk.Checkbutton(frame, variable=value)
        checkbox.grid(row=row_idx, column=1, padx=0, pady=5, sticky="w")
        self.settings.editable_settings_entries[setting_name] = value
        return checkbox

    def _create_entry(self, frame, label, setting_name, row_idx):
        """
        Creates an entry field in the given frame.

        This method creates a label and an entry field in the given frame for editing.
        
        Args:
            frame (tk.Frame): The frame in which to create the entry field.
            label (str): The label to display next to the entry field.
            setting_name (str): The name of the setting to edit.
            row_idx (int): The row index at which to place the entry field.
        """
        tk.Label(frame, text=label).grid(row=row_idx, column=0, padx=0, pady=5, sticky="w")
        value = self.settings.editable_settings[setting_name]
<<<<<<< HEAD
        
        # Convert the value to the appropriate type using the helper method
        if hasattr(self.settings, 'convert_setting_value'):
            value = self.settings.convert_setting_value(setting_name, value)
        
        entry = tk.Entry(frame, width=LONG_ENTRY_WIDTH)
=======
        entry = tk.Entry(frame)
>>>>>>> c451daf9
        entry.insert(0, str(value))
        entry.grid(row=row_idx, column=1, padx=0, pady=5, sticky="ew")
        self.settings.editable_settings_entries[setting_name] = entry
        return entry

    def _create_section_header(self, text, row, frame, text_colour="black"):
        """
        Creates a section header label in the advanced settings frame.
        
        Args:
            text (str): Text to display in the header
            row (int): Grid row position to place the header
            text_colour (str): Color of header text (default "black")
            
        Returns:
            int: Next available grid row number
        """
        ttk.Label(
            frame, 
            text=text,
            font=("TkDefaultFont", 10, "bold"),
            foreground=text_colour
        ).grid(row=row, column=0, columnspan=2, padx=10, 
            pady=(5 if text.startswith("⚠️") else 0, 10 if text.startswith("⚠️") else 0), 
            sticky="w")
        return row + 1

    def _create_text_area(self, label_text, text_content, row):
        """
        Creates a labeled text area widget in the advanced settings frame.
        
        Args:
            label_text (str): Label text to display above text area
            text_content (str): Initial text to populate the text area
            row (int): Starting grid row position
            
        Returns:
            tuple: (Text widget object, label_row, text_row, next_row)
        """
        label_row = row
        tk.Label(self.advanced_settings_frame, text=label_text).grid(
            row=label_row, column=0, padx=10, pady=5, sticky="w")
        
        text_row = row + 1
        text_area = tk.Text(self.advanced_settings_frame, height=10, width=50)
        text_area.insert(tk.END, text_content)
        text_area.grid(row=text_row, column=0, padx=10, pady=5, sticky="w")
        
        return text_area, label_row, text_row, row + 2

    def __focus_and_lift_root_window(self):
        """
        Focuses and lifts the root window above other windows.
        """
        # Lift up to the top of all windows open
        self.root.lift()
        # Focus on the root window again incase lost
        self.root.focus_force()

    def add_scrollbar_to_frame(self, frame):
        """
        Adds a scrollbar to a given frame.

        Args:
            frame (tk.Frame): The frame to which the scrollbar will be added.

        Returns:
            tk.Frame: The scrollable frame.
        """
        # Guard clause: return frame as is if it's not the advanced frame
        if frame != self.advanced_frame:
            return frame

        # Create scrollable frame components
        canvas = tk.Canvas(frame)
        scrollbar = ttk.Scrollbar(frame, orient="vertical", command=canvas.yview)
        scrollable_frame = ttk.Frame(canvas)

        scrollable_frame.bind(
            "<Configure>",
            lambda e: canvas.configure(scrollregion=canvas.bbox("all"))
        )

        canvas.create_window((0, 0), window=scrollable_frame, anchor="nw")
        canvas.configure(yscrollcommand=scrollbar.set)

        canvas.pack(side="left", fill="both", expand=True)
        scrollbar.pack(side="right", fill="y")

        def _on_mousewheel(event):
            if canvas.winfo_exists():  # Check if canvas still exists
                canvas.yview_scroll(int(-1*(event.delta/120)), "units")
                return "break"

        # Bind mousewheel only when mouse is over the canvas
        canvas.bind('<Enter>', lambda e: canvas.bind_all("<MouseWheel>", _on_mousewheel))
        canvas.bind('<Leave>', lambda e: canvas.unbind_all("<MouseWheel>"))

        return scrollable_frame      

    def close_window(self):
        """
        Cleans up the settings window.

        This method destroys the settings window and clears the settings entries.
        """
        self.settings_window.unbind_all("<MouseWheel>") # Unbind mouse wheel event causing errors
        self.settings_window.unbind_all("<Configure>") # Unbind the configure event causing errors
        
        if hasattr(self, "cutoff_slider"):
            if self.cutoff_slider is not None:
                self.cutoff_slider.destroy()

        self.settings_window.destroy()

        self.__focus_and_lift_root_window()<|MERGE_RESOLUTION|>--- conflicted
+++ resolved
@@ -33,15 +33,10 @@
 from UI.SettingsWindow import SettingsWindow
 from UI.SettingsConstant import SettingsKeys, Architectures, FeatureToggle
 from UI.Widgets.PopupBox import PopupBox
-<<<<<<< HEAD
+import utils.log_config
+from utils.log_config import logger
 import utils.whisper.Constants
 from utils.whisper.WhisperModel import unload_stt_model
-=======
-import utils.log_config
-from utils.log_config import logger
-
-logger = logging.getLogger(__name__)
->>>>>>> c451daf9
 
 LONG_ENTRY_WIDTH = 30
 SHORT_ENTRY_WIDTH = 20
@@ -304,15 +299,9 @@
         left_row, right_row = self.create_editable_settings_col(left_frame, right_frame, left_row, right_row, self.settings.whisper_settings)
         # create the whisper model dropdown slection
         tk.Label(left_frame, text=SettingsKeys.WHISPER_MODEL.value).grid(row=3, column=0, padx=0, pady=5, sticky="w")
-<<<<<<< HEAD
         whisper_models_drop_down_options = utils.whisper.Constants.WhisperModels.get_all_labels()
         self.whisper_models_drop_down = ttk.Combobox(left_frame, values=whisper_models_drop_down_options, width=SHORT_ENTRY_WIDTH)
         self.whisper_models_drop_down.grid(row=3, column=1, padx=0, pady=5, sticky="w")
-=======
-        whisper_models_drop_down_options = ["medium", "small", "tiny", "tiny.en", "base", "base.en", "small.en", "medium.en", "large"]
-        self.whisper_models_drop_down = ttk.Combobox(left_frame, values=whisper_models_drop_down_options)
-        self.whisper_models_drop_down.grid(row=3, column=1, padx=0, pady=5, sticky="ew")
->>>>>>> c451daf9
 
         try:
             # Try to set the whisper model dropdown to the current model
@@ -974,16 +963,11 @@
         """
         tk.Label(frame, text=label).grid(row=row_idx, column=0, padx=0, pady=5, sticky="w")
         value = self.settings.editable_settings[setting_name]
-<<<<<<< HEAD
-        
         # Convert the value to the appropriate type using the helper method
         if hasattr(self.settings, 'convert_setting_value'):
             value = self.settings.convert_setting_value(setting_name, value)
         
-        entry = tk.Entry(frame, width=LONG_ENTRY_WIDTH)
-=======
         entry = tk.Entry(frame)
->>>>>>> c451daf9
         entry.insert(0, str(value))
         entry.grid(row=row_idx, column=1, padx=0, pady=5, sticky="ew")
         self.settings.editable_settings_entries[setting_name] = entry
