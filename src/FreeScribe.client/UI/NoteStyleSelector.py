"""
NoteStyleSelector Module

This module provides a user interface for managing note style templates and prompts.
It includes classes for selecting, creating, editing, and deleting AI prompt templates
used for generating different types of clinical notes (SOAP notes, etc.).

This software is released under the AGPL-3.0 license
Copyright (c) 2023-2024 Braedon Hendy

Further updates and packaging added in 2024 through the ClinicianFOCUS initiative, 
a collaboration with Dr. Braedon Hendy and Conestoga College Institute of Applied 
Learning and Technology as part of the CNERG+ applied research project, 
Unburdening Primary Healthcare: An Open-Source AI Clinician Partner Platform". 
Prof. Michael Yingbull (PI), Dr. Braedon Hendy (Partner), 
and Research Students - Software Developer Alex Simko, Pemba Sherpa (F24), and Naitik Patel.

Classes:
    StylePromptInfo: Data class for storing style prompt information.
    NoteStyleSelector: Main widget for selecting and managing note styles.
    StyleDialog: Dialog window for creating and editing style templates.
"""
import tkinter as tk
import UI.Helpers
from tkinter import ttk, simpledialog, messagebox
from dataclasses import dataclass
import json
import os
from utils.log_config import logger
from utils.file_utils import get_resource_path

@dataclass
class StylePromptInfo:
    """
    Data class for storing style prompt information.

    Attributes:
        style_name (str): The name of the style.
        pre_prompt (str): The prompt text that appears before the conversation.
        post_prompt (str): The prompt text that appears after the conversation.
    """
    style_name: str
    pre_prompt: str
    post_prompt: str

class NoteStyleSelector(tk.Frame):
    """
    A Tkinter frame widget for selecting and managing note styles.
    
    This class provides a dropdown selector for note styles along with
    edit and delete buttons. It manages style data persistence and
    provides static methods for accessing current style information.

    Attributes:
        current_style (str): The currently selected style name.
        style_data (dict): Dictionary containing style data with pre/post prompts.
        style_options (list): List of available style options for the dropdown.
        _styles_file (str): Path to the JSON file storing style data.
    """
    # Static class variables
    DEFAULT_TEMPLATE = "SOAP Note - Default"
    ADD_PROMPT_TEMPLATE = "Add Prompt Template..."
    NO_PROMPT_TEMPLATE = "No Prompt - AI Query"
    current_style = DEFAULT_TEMPLATE
    
    # Store style data with pre/post prompts
    style_data = {}
<<<<<<< HEAD
    DEFAULT_STYLES = [ADD_PROMPT_TEMPLATE, DEFAULT_TEMPLATE, NO_PROMPT_TEMPLATE]
    style_options = DEFAULT_STYLES.copy()
=======
    style_options = ["Add Prompt Template...", "No Note Generation", "SOAP Note - Default"]
>>>>>>> 5374b898
    _styles_file = "note_styles.json"
    _styles_path = get_resource_path(_styles_file)
    
    @classmethod
    def _get_default_styles(cls):
        """
        Returns the default styles configuration.

        Returns:
            dict: Dictionary containing default style configurations with
                  pre_prompt and post_prompt for each style.
        """
        return {
<<<<<<< HEAD
            DEFAULT_TEMPLATE: {
=======
            "No Note Generation": {
                "pre_prompt": "",
                "post_prompt": ""
            },
            "SOAP Note - Default": {
>>>>>>> 5374b898
                "pre_prompt": "AI, please transform the following conversation into a concise SOAP note. Do not assume any medical data, vital signs, or lab values. Base the note strictly on the information provided in the conversation. Ensure that the SOAP note is structured appropriately with Subjective, Objective, Assessment, and Plan sections. Strictly extract facts from the conversation. Here's the conversation:",
                "post_prompt": "Remember, the Subjective section should reflect the patient's perspective and complaints as mentioned in the conversation. The Objective section should only include observable or measurable data from the conversation. The Assessment should be a summary of your understanding and potential diagnoses, considering the conversation's content. The Plan should outline the proposed management, strictly based on the dialogue provided. Do not add any information that did not occur and do not make assumptions. Strictly extract facts from the conversation."
            },
            NO_PROMPT_TEMPLATE: {
                "pre_prompt": "",
                "post_prompt": ""
            }
        }
    
    @classmethod
    def load_styles(cls):
        """
        Loads styles from disk and creates defaults if file doesn't exist.
        
        This method reads the styles JSON file, loads existing styles into
        class variables, and creates default styles if no file exists.
        Updates the style_options list with custom styles.

        Args:
            None

        Returns:
            None
        """
        try:
            if os.path.exists(cls._styles_path):
                with open(cls._styles_path, 'r', encoding='utf-8') as f:
                    data = json.load(f)
                    cls.style_data = data.get('styles', {})
                    cls.current_style = data.get('current_style', DEFAULT_TEMPLATE)
            else:
                # Create default styles
                cls.style_data = cls._get_default_styles()
                cls.current_style = DEFAULT_TEMPLATE
                cls.save_styles()
            
            # Update style_options list - only add custom styles that aren't already in the list
            custom_styles = [style for style in cls.style_data.keys() if style not in cls.style_options]
<<<<<<< HEAD
            cls.style_options = [ADD_PROMPT_TEMPLATE, DEFAULT_TEMPLATE, NO_PROMPT_TEMPLATE] + custom_styles
=======
            cls.style_options = ["Add Prompt Template...", "No Note Generation", "SOAP Note - Default"] + custom_styles
>>>>>>> 5374b898

        except Exception as e:
            logger.exception(f"Error loading styles: {e}")
            # Fallback to defaults
            cls.style_data = cls._get_default_styles()
            cls.current_style = DEFAULT_TEMPLATE
            # Only add custom styles that aren't already in the list
            custom_styles = [style for style in cls.style_data.keys() if style not in cls.style_options]
<<<<<<< HEAD
            cls.style_options = [ADD_PROMPT_TEMPLATE, DEFAULT_TEMPLATE, NO_PROMPT_TEMPLATE] + custom_styles
=======
            cls.style_options = ["Add Prompt Template...", "No Note Generation", "SOAP Note - Default"] + custom_styles
>>>>>>> 5374b898

    @classmethod
    def save_styles(cls):
        """
        Saves current styles to disk.
        
        Writes the current style data and selected style to the JSON file.
        Handles encoding and error management during the save process.

        Args:
            None

        Returns:
            None
        """
        try:
            data = {
                'styles': cls.style_data,
                'current_style': cls.current_style
            }
            with open(cls._styles_path, 'w', encoding='utf-8') as f:
                json.dump(data, f, indent=2, ensure_ascii=False)
        except Exception as e:
            logger.exception(f"Error saving styles: {e}")
    
    def __init__(self, root=None, parent_frame=None):
        """
        Initializes the NoteStyleSelector widget.
        
        Loads styles if not already loaded and creates the widget UI.
        Sets up the frame with the specified parent and background.

        Args:
            root (tk.Tk, optional): The root window reference.
            parent_frame (tk.Frame, optional): The parent frame to contain this widget.

        Returns:
            None
        """
        # Load styles before initializing
        if not hasattr(NoteStyleSelector, '_styles_loaded'):
            NoteStyleSelector.load_styles()
            NoteStyleSelector._styles_loaded = True
            
        super().__init__(parent_frame, bg=parent_frame.cget("bg"))
        self.root = root
        self.parent_frame = parent_frame
        self.create_widgets()
        self.on_style_change(None)  # Initialize with current style

    def create_widgets(self):
        """
        Creates and arranges the UI widgets for the note style selector.
        
        Sets up the combobox dropdown for style selection and the
        edit/delete buttons. Binds event handlers for user interactions.

        Args:
            None

        Returns:
            None
        """
        # Frame to hold dropdown and buttons horizontally
        self.style_var = tk.StringVar(value=NoteStyleSelector.current_style)

        self.style_combo = ttk.Combobox(self, textvariable=self.style_var, 
                                       values=NoteStyleSelector.style_options, state="readonly", width=35)
        self.style_combo.pack(side=tk.LEFT, padx=(0, 5), fill=tk.X, expand=True)
        self.style_combo.bind("<<ComboboxSelected>>", self.on_style_change)

        self.edit_button = tk.Button(self, text="Edit", command=self.edit_style)
        self.edit_button.pack(side=tk.LEFT, padx=2)

        self.delete_button = tk.Button(self, text="Delete", command=self.delete_style)
        self.delete_button.pack(side=tk.LEFT, padx=2)

    @staticmethod
    def get_current_prompt_info() -> StylePromptInfo:
        """
        Gets the current style's prompt information.
        
        Returns a StylePromptInfo object containing the current style's
        name, pre-prompt, and post-prompt text.

        Args:
            None

        Returns:
            StylePromptInfo: Object containing current style information.
        """
        current_style = NoteStyleSelector.current_style
        if current_style in NoteStyleSelector.style_data:
            return StylePromptInfo(
                style_name=current_style,
                pre_prompt=NoteStyleSelector.style_data[current_style]['pre_prompt'],
                post_prompt=NoteStyleSelector.style_data[current_style]['post_prompt']
            )
        else:
            return StylePromptInfo(
                style_name=current_style,
                pre_prompt='',
                post_prompt=''
            )

    def on_style_change(self, event=None):
        """
        Handles style selection changes in the dropdown.
        
        When a user selects a different style, this method either opens
        the add style dialog (if ADD_PROMPT_TEMPLATE is selected)
        or updates the current style and saves the changes.

        Args:
            event (tk.Event, optional): The event object from the combobox selection.

        Returns:
            None
        """
        selected_value = self.style_var.get()
        if selected_value == ADD_PROMPT_TEMPLATE:
            new_style_name = self.add_style()
            # Select the newly added style if it was created
            if new_style_name and new_style_name in NoteStyleSelector.style_options:
                self.style_var.set(new_style_name)
                NoteStyleSelector.current_style = new_style_name
                NoteStyleSelector.save_styles()
            elif len(NoteStyleSelector.style_options) > 1:
                # Reset to current style
                self.style_var.set(NoteStyleSelector.current_style)
        else:
            if selected_value == self.NO_PROMPT_TEMPLATE:
                self.root.event_generate("<<SetQueryMode>>")
            else:
                # Update current style and save
                self.root.event_generate("<<SetAutoNote>>")
            NoteStyleSelector.current_style = selected_value
            NoteStyleSelector.save_styles()

    def add_style(self):
        """
        Opens a dialog to add a new prompt template style.
        
        Creates a StyleDialog for entering new style information,
        adds the new style to the system if valid, and updates
        the dropdown and current selection.

        Args:
            None

        Returns:
            str or None: The name of the newly added style if successful, None otherwise.
        """
        # Create a custom dialog for style creation
        dialog = StyleDialog(self.root, "Add Prompt Template")
        if dialog.result:
            style_name, pre_prompt, post_prompt = dialog.result
            if style_name and style_name not in NoteStyleSelector.style_options:
                NoteStyleSelector.style_options.append(style_name)
                NoteStyleSelector.style_data[style_name] = {
                    'pre_prompt': pre_prompt,
                    'post_prompt': post_prompt
                }
                self.update_dropdown()
                # Return the new style name so it can be selected
                return style_name
        return None

    def edit_style(self):
        """
        Opens a dialog to edit or view the currently selected style.
        
        For default styles, opens in read-only view mode. For custom styles,
        allows editing of the style name and prompt content. Updates the
        system with any changes made.

        Args:
            None

        Returns:
            None
        """
        current_style = self.style_var.get()
        if current_style == ADD_PROMPT_TEMPLATE:
            messagebox.showwarning("Edit Template", "Cannot edit 'Add Prompt Template...' option.")
            return
        
        # Get existing data if available
        existing_data = NoteStyleSelector.style_data.get(current_style, {'pre_prompt': '', 'post_prompt': ''})
        
<<<<<<< HEAD
        # Check if it's the default style - allow viewing but not editing
        is_default = (current_style == DEFAULT_TEMPLATE)
=======
        # Check if it's a protected style - allow viewing but not editing
        is_protected = (current_style in ["SOAP Note - Default", "No Note Generation"])
>>>>>>> 5374b898

        dialog = StyleDialog(self.root, "View Template" if is_protected else "Edit Template",
                           initial_name=current_style,
                           initial_pre=existing_data['pre_prompt'],
                           initial_post=existing_data['post_prompt'],
                           read_only=is_protected,
                           is_edit=True)
        
        if dialog.result and not is_protected:
            new_name, pre_prompt, post_prompt = dialog.result
            if new_name and new_name != current_style and new_name not in NoteStyleSelector.style_options:
                # Replace the old style with the new one
                index = NoteStyleSelector.style_options.index(current_style)
                NoteStyleSelector.style_options[index] = new_name
                
                # Remove old data and add new
                if current_style in NoteStyleSelector.style_data:
                    del NoteStyleSelector.style_data[current_style]
                NoteStyleSelector.style_data[new_name] = {
                    'pre_prompt': pre_prompt,
                    'post_prompt': post_prompt
                }
                
                self.update_dropdown()
                self.style_var.set(new_name)
                NoteStyleSelector.current_style = new_name
                NoteStyleSelector.save_styles()
            elif new_name == current_style:
                # Just update the prompts
                NoteStyleSelector.style_data[current_style] = {
                    'pre_prompt': pre_prompt,
                    'post_prompt': post_prompt
                }
                NoteStyleSelector.save_styles()

    def delete_style(self):
        """
        Deletes the currently selected style after confirmation.
        
<<<<<<< HEAD
        Prevents deletion of protected styles (ADD_PROMPT_TEMPLATE
        and DEFAULT_TEMPLATE). Shows confirmation dialog before
        deletion and resets to default style after deletion.
=======
        Prevents deletion of protected styles ("Add Prompt Template...",
        "No Note Generation", and "SOAP Note - Default"). Shows confirmation 
        dialog before deletion and resets to default style after deletion.
>>>>>>> 5374b898

        Args:
            None

        Returns:
            None
        """
        current_style = self.style_var.get()
<<<<<<< HEAD
        if current_style in NoteStyleSelector.DEFAULT_STYLES:
            messagebox.showwarning("Delete Template", f"Cannot delete {current_style} template.")
=======
        if current_style in ["Add Prompt Template...", "No Note Generation", "SOAP Note - Default"]:
            messagebox.showwarning("Delete Template", "Cannot delete 'Add Prompt Template...', 'No Note Generation', or 'SOAP Note - Default' template.")
>>>>>>> 5374b898
            return

        if messagebox.askyesno("Delete Template", f"Are you sure you want to delete '{current_style}'?"):
            # Check if template exists in options before attempting removal
            if current_style in NoteStyleSelector.style_options:
                NoteStyleSelector.style_options.remove(current_style)
            if current_style in NoteStyleSelector.style_data:
                del NoteStyleSelector.style_data[current_style]
            self.update_dropdown()
            # Set to default after deletion
            self.style_var.set(DEFAULT_TEMPLATE)
            NoteStyleSelector.current_style = DEFAULT_TEMPLATE
            NoteStyleSelector.save_styles()

    def update_dropdown(self):
        """
        Updates the dropdown combobox with current style options.
        
        Refreshes the values displayed in the combobox to reflect
        any changes in the available styles.

        Args:
            None

        Returns:
            None
        """
        # Update the Combobox values
        self.style_combo['values'] = NoteStyleSelector.style_options

    def apply_style(self):
        """
        Applies the currently selected style and prints its information.
        
        Retrieves the current style's prompt information and displays
        it to the console. Used for testing and debugging purposes.

        Args:
            None

        Returns:
            None
        """
        selected_style = self.style_var.get()
        if selected_style != ADD_PROMPT_TEMPLATE:
            prompt_info = NoteStyleSelector.get_current_prompt_info()
            logger.info(f"Selected Note Style: {prompt_info.style_name}")
            logger.debug(f"Pre Prompt: {prompt_info.pre_prompt}")
            logger.debug(f"Post Prompt: {prompt_info.post_prompt}")

class StyleDialog:
    """
    A dialog window for creating and editing note style templates.
    
    This class creates a modal dialog that allows users to input or modify
    style template information including name, pre-prompt, and post-prompt.
    Supports both editable and read-only modes.

    Attributes:
        result (tuple): Contains (name, pre_prompt, post_prompt) if dialog completed successfully.
        read_only (bool): Whether the dialog is in read-only mode.
        dialog (tk.Toplevel): The dialog window.
    """
    def __init__(self, parent, title, initial_name="", initial_pre="", initial_post="", read_only=False, is_edit=False):
        """
        Initializes the StyleDialog window.
        
        Creates and displays a modal dialog for editing style information.
        Sets up the UI components and waits for user interaction.

        Args:
            parent (tk.Widget): The parent window for this dialog.
            title (str): The title to display in the dialog window.
            initial_name (str, optional): Initial value for the style name field.
            initial_pre (str, optional): Initial value for the pre-prompt field.
            initial_post (str, optional): Initial value for the post-prompt field.
            read_only (bool, optional): Whether to display in read-only mode.

        Returns:
            None
        """
        self.result = None
        self.read_only = read_only
        self.warning_frame = None  # Will hold the error warning frame
        
        # Create dialog window
        self.dialog = tk.Toplevel(parent)
        self.dialog.title(title)
        # Slightly taller to accommodate warning
        self.dialog.geometry("900x650")
        self.dialog.transient(parent)
        self.dialog.grab_set()
        self.dialog.focus_force()
        self.dialog.lift()
        
        # Make it stay on top
        self.dialog.attributes('-topmost', True)
        
        # Center the dialog
        self.dialog.geometry("+%d+%d" % (parent.winfo_rootx() + 50, parent.winfo_rooty() + 50))
             
        # Style name
        self.name_label = tk.Label(self.dialog, text="Template Name:")
        self.name_label.pack(pady=5)
        self.name_entry = tk.Entry(self.dialog, width=50, font=('Arial', 10))
        self.name_entry.pack(pady=5)
        self.name_entry.insert(0, initial_name)
        if self.read_only:
            self.name_entry.configure(state='disabled')
        
        # Pre prompt section with explanation
        tk.Label(self.dialog, text="Pre Prompt:").pack(pady=(15, 5))
        
        pre_frame = tk.Frame(self.dialog)
        pre_frame.pack(pady=5, padx=20, fill=tk.BOTH, expand=True)
        
        # Pre prompt text box
        self.pre_text = tk.Text(pre_frame, height=8, width=50, font=('Arial', 9))
        self.pre_text.pack(side=tk.LEFT, fill=tk.BOTH, expand=True)
        self.pre_text.insert(tk.END, initial_pre)
        if self.read_only:
            self.pre_text.configure(state='disabled')
        
        # Pre prompt explanation
        pre_explanation = (
            "This is the FIRST part of the AI prompt structure:\n\n"
            "• Acts as the opening instruction to the AI\n"
            "• Sets up how to interpret the conversation\n"
            "• Defines SOAP note format requirements\n"
            "• Conversation will be inserted after this\n\n"
            "⚠️ Modify with caution as it affects AI output quality"
        )
        
        pre_explanation_label = tk.Label(pre_frame, text=pre_explanation, 
                                       justify=tk.LEFT, anchor='nw', 
                                       font=('Arial', 8), fg='gray',
                                       wraplength=215, width=35)
        pre_explanation_label.pack(side=tk.RIGHT, padx=(10, 0), fill=tk.Y)
        
        # Post prompt section with explanation
        tk.Label(self.dialog, text="Post Prompt:").pack(pady=(15, 5))
        
        post_frame = tk.Frame(self.dialog)
        post_frame.pack(pady=5, padx=20, fill=tk.BOTH, expand=True)
        
        # Post prompt text box
        self.post_text = tk.Text(post_frame, height=8, width=50, font=('Arial', 9))
        self.post_text.pack(side=tk.LEFT, fill=tk.BOTH, expand=True)
        self.post_text.insert(tk.END, initial_post)
        if self.read_only:
            self.post_text.configure(state='disabled')
        
        # Post prompt explanation
        post_explanation = (
            "This is the LAST part of the AI prompt structure:\n\n"
            "• Added after the conversation text\n"
            "• Provides final formatting instructions\n"
            "• Ensures SOAP note completeness\n"
            "• Helps maintain consistency\n\n"
            "⚠️ Modify with caution as it affects AI output quality"
        )
        
        post_explanation_label = tk.Label(post_frame, text=post_explanation, 
                                        justify=tk.LEFT, anchor='nw', 
                                        font=('Arial', 8), fg='gray',
                                        wraplength=215, width=35)
        post_explanation_label.pack(side=tk.RIGHT, padx=(10, 0), fill=tk.Y)
        
        # Buttons
        button_frame = tk.Frame(self.dialog)
        button_frame.pack(pady=20, fill=tk.X)
        
        # Center the buttons
        inner_frame = tk.Frame(button_frame)
        inner_frame.pack()
        
        # Only show OK button if not read-only, or disable it if read-only
        if self.read_only:
            ok_button = tk.Button(inner_frame, text="OK", command=lambda: self.ok_clicked(is_edit=is_edit), 
                                width=10, font=('Arial', 10), state='disabled')
            ok_button.pack(side=tk.LEFT, padx=10)
            tk.Button(inner_frame, text="Close", command=self.cancel_clicked, 
                     width=10, font=('Arial', 10)).pack(side=tk.LEFT, padx=10)
        else:
            tk.Button(inner_frame, text="OK", command=lambda: self.ok_clicked(is_edit=is_edit), 
                     width=10, font=('Arial', 10)).pack(side=tk.LEFT, padx=10)
            tk.Button(inner_frame, text="Cancel", command=self.cancel_clicked, 
                     width=10, font=('Arial', 10)).pack(side=tk.LEFT, padx=10)
        
        # Focus on name entry (if not disabled)
        if not self.read_only:
            self.name_entry.focus_set()
            self.name_entry.select_range(0, tk.END)
        
        UI.Helpers.center_window_to_parent(self.dialog, parent)
        UI.Helpers.set_window_icon(self.dialog)

        # Add warning for read-only mode
        if self.read_only:
            self.show_error_warning("⚠️ Cannot edit default note template - View only mode")

        # Wait for dialog to close
        self.dialog.wait_window()
    
    def show_error_warning(self, message):
        """
        Shows an error warning frame at the top of the dialog.
        
        Args:
            message (str): The error message to display.
        """
        # Remove existing warning frame if present
        if self.warning_frame:
            self.warning_frame.destroy()
        
        # Create new warning frame
        self.warning_frame = tk.Frame(self.dialog, bg='#ffeeee', relief='raised', bd=2)
        self.warning_frame.pack(fill=tk.X, padx=10, pady=5, before=self.name_label)
        warning_label = tk.Label(self.warning_frame, 
                               text=message,
                               bg='#ffeeee', fg='#cc0000', font=('Arial', 10, 'bold'))
        warning_label.pack(pady=5)
    
    def hide_error_warning(self):
        """
        Hides the error warning frame if it exists.
        """
        if self.warning_frame:
            self.warning_frame.destroy()
            self.warning_frame = None
    
    def ok_clicked(self, is_edit=False):
        """
        Handles the OK button click event.
        
        Validates the input fields and stores the result if valid.
        Closes the dialog window after processing.

        Args:
            None

        Returns:
            None
        """
        if self.read_only:
            # Shouldn't be called in read-only mode, but just in case
            return  
            
        name = self.name_entry.get().strip()
        pre_prompt = self.pre_text.get("1.0", tk.END).strip()
        post_prompt = self.post_text.get("1.0", tk.END).strip()
        
        if not name:
            self.show_error_warning("⚠️ Template name cannot be empty - Please enter a title")
            self.name_entry.focus_set()
            return
        else:
            if not is_edit and name in NoteStyleSelector.style_options:
                self.show_error_warning(f"⚠️ Template '{name}' already exists - Please choose a different name")
                return
    
        # Hide any existing warning if validation passes
        self.hide_error_warning()
        
        if name:
            self.result = (name, pre_prompt, post_prompt)
        
        self.dialog.destroy()
    
    def cancel_clicked(self):
        """
        Handles the Cancel/Close button click event.
        
        Closes the dialog window without saving any changes.

        Args:
            None

        Returns:
            None
        """
        self.dialog.destroy()

if __name__ == "__main__":
    # build a sample tkinter window to test the NoteStyleSelector

    root = tk.Tk()
    root.title("Note Template Selector Test")

    note_style_selector = NoteStyleSelector(root)
    note_style_selector.pack()

    root.mainloop()<|MERGE_RESOLUTION|>--- conflicted
+++ resolved
@@ -65,12 +65,8 @@
     
     # Store style data with pre/post prompts
     style_data = {}
-<<<<<<< HEAD
     DEFAULT_STYLES = [ADD_PROMPT_TEMPLATE, DEFAULT_TEMPLATE, NO_PROMPT_TEMPLATE]
     style_options = DEFAULT_STYLES.copy()
-=======
-    style_options = ["Add Prompt Template...", "No Note Generation", "SOAP Note - Default"]
->>>>>>> 5374b898
     _styles_file = "note_styles.json"
     _styles_path = get_resource_path(_styles_file)
     
@@ -84,15 +80,11 @@
                   pre_prompt and post_prompt for each style.
         """
         return {
-<<<<<<< HEAD
-            DEFAULT_TEMPLATE: {
-=======
             "No Note Generation": {
                 "pre_prompt": "",
                 "post_prompt": ""
             },
-            "SOAP Note - Default": {
->>>>>>> 5374b898
+            DEFAULT_TEMPLATE: {
                 "pre_prompt": "AI, please transform the following conversation into a concise SOAP note. Do not assume any medical data, vital signs, or lab values. Base the note strictly on the information provided in the conversation. Ensure that the SOAP note is structured appropriately with Subjective, Objective, Assessment, and Plan sections. Strictly extract facts from the conversation. Here's the conversation:",
                 "post_prompt": "Remember, the Subjective section should reflect the patient's perspective and complaints as mentioned in the conversation. The Objective section should only include observable or measurable data from the conversation. The Assessment should be a summary of your understanding and potential diagnoses, considering the conversation's content. The Plan should outline the proposed management, strictly based on the dialogue provided. Do not add any information that did not occur and do not make assumptions. Strictly extract facts from the conversation."
             },
@@ -131,11 +123,7 @@
             
             # Update style_options list - only add custom styles that aren't already in the list
             custom_styles = [style for style in cls.style_data.keys() if style not in cls.style_options]
-<<<<<<< HEAD
             cls.style_options = [ADD_PROMPT_TEMPLATE, DEFAULT_TEMPLATE, NO_PROMPT_TEMPLATE] + custom_styles
-=======
-            cls.style_options = ["Add Prompt Template...", "No Note Generation", "SOAP Note - Default"] + custom_styles
->>>>>>> 5374b898
 
         except Exception as e:
             logger.exception(f"Error loading styles: {e}")
@@ -144,11 +132,7 @@
             cls.current_style = DEFAULT_TEMPLATE
             # Only add custom styles that aren't already in the list
             custom_styles = [style for style in cls.style_data.keys() if style not in cls.style_options]
-<<<<<<< HEAD
             cls.style_options = [ADD_PROMPT_TEMPLATE, DEFAULT_TEMPLATE, NO_PROMPT_TEMPLATE] + custom_styles
-=======
-            cls.style_options = ["Add Prompt Template...", "No Note Generation", "SOAP Note - Default"] + custom_styles
->>>>>>> 5374b898
 
     @classmethod
     def save_styles(cls):
@@ -339,13 +323,8 @@
         # Get existing data if available
         existing_data = NoteStyleSelector.style_data.get(current_style, {'pre_prompt': '', 'post_prompt': ''})
         
-<<<<<<< HEAD
-        # Check if it's the default style - allow viewing but not editing
-        is_default = (current_style == DEFAULT_TEMPLATE)
-=======
         # Check if it's a protected style - allow viewing but not editing
-        is_protected = (current_style in ["SOAP Note - Default", "No Note Generation"])
->>>>>>> 5374b898
+        is_protected = (current_style in [DEFAULT_TEMPLATE, NO_PROMPT_TEMPLATE])
 
         dialog = StyleDialog(self.root, "View Template" if is_protected else "Edit Template",
                            initial_name=current_style,
@@ -385,15 +364,9 @@
         """
         Deletes the currently selected style after confirmation.
         
-<<<<<<< HEAD
         Prevents deletion of protected styles (ADD_PROMPT_TEMPLATE
         and DEFAULT_TEMPLATE). Shows confirmation dialog before
         deletion and resets to default style after deletion.
-=======
-        Prevents deletion of protected styles ("Add Prompt Template...",
-        "No Note Generation", and "SOAP Note - Default"). Shows confirmation 
-        dialog before deletion and resets to default style after deletion.
->>>>>>> 5374b898
 
         Args:
             None
@@ -402,13 +375,8 @@
             None
         """
         current_style = self.style_var.get()
-<<<<<<< HEAD
         if current_style in NoteStyleSelector.DEFAULT_STYLES:
             messagebox.showwarning("Delete Template", f"Cannot delete {current_style} template.")
-=======
-        if current_style in ["Add Prompt Template...", "No Note Generation", "SOAP Note - Default"]:
-            messagebox.showwarning("Delete Template", "Cannot delete 'Add Prompt Template...', 'No Note Generation', or 'SOAP Note - Default' template.")
->>>>>>> 5374b898
             return
 
         if messagebox.askyesno("Delete Template", f"Are you sure you want to delete '{current_style}'?"):
