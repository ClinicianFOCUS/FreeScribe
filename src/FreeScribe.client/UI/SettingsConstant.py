from enum import Enum


class SettingsKeys(Enum):
    LOCAL_WHISPER = "Built-in Speech2Text"
    WHISPER_ENDPOINT = "Speech2Text (Whisper) Endpoint"
    WHISPER_SERVER_API_KEY = "Speech2Text (Whisper) API Key"
    WHISPER_REAL_TIME = "Real Time Speech Transcription"
    WHISPER_MODEL = "Built-in Speech2Text Model"
    WHISPER_ARCHITECTURE = "Built-in Speech2Text Architecture"
    WHISPER_CPU_COUNT = "Whisper CPU Thread Count (Experimental)"
    WHISPER_COMPUTE_TYPE = "Whisper Compute Type (Experimental)"
    WHISPER_BEAM_SIZE = "Whisper Beam Size (Experimental)"
    WHISPER_VAD_FILTER = "Use Whisper VAD Filter (Experimental)"
    AUDIO_PROCESSING_TIMEOUT_LENGTH = "Audio Processing Timeout (seconds)"
    SILERO_SPEECH_THRESHOLD = "Silero Speech Threshold"
    USE_TRANSLATE_TASK = "Translate Speech to English Text"
    WHISPER_LANGUAGE_CODE = "Whisper Language Code"
    S2T_SELF_SIGNED_CERT = "S2T Server Self-Signed Certificates"
    LLM_ARCHITECTURE = "Built-in AI Architecture"
    LOCAL_LLM = "Built-in AI Processing"
    LOCAL_LLM_MODEL = "AI Model"
    LOCAL_LLM_CONTEXT_WINDOW = "AI Context Window"
    LLM_ENDPOINT = "AI Server Endpoint"
    LLM_SERVER_API_KEY = "AI Server API Key"
    Enable_Word_Count_Validation = "Enable Word Count Validation"
    Enable_AI_Conversation_Validation = "Enable AI Conversation Validation"
    USE_LOW_MEM_MODE = "Use Low Memory Mode"
    ENABLE_HALLUCINATION_CLEAN = "Enable Hallucination Cleaning (Experimental)"
    ENABLE_FILE_LOGGER = "Enable File Log (Encrypted)"
    STORE_NOTES_LOCALLY ="Store Notes Locally (Encrypted)"
    STORE_RECORDINGS_LOCALLY = "Store Recordings Locally (Encrypted)"
    USE_PRE_PROCESSING = "Use Pre-Processing"
    WHISPER_INITIAL_PROMPT = "Whisper Initial Prompt"
    BEST_OF = "best_of"
    FACTUAL_CONSISTENCY_VERIFICATION = "Factual Consistency Verification (Experimental)"
    GOOGLE_MAPS_API_KEY = "Google Maps API Key"
    ENABLE_FILE_LOGGER = "Enable File Log"

class Architectures(Enum):
    CPU = ("CPU", "cpu")
    CUDA = ("CUDA (Nvidia GPU)", "cuda")

    @property
    def label(self):
        return self._value_[0]

    @property
    def architecture_value(self):
        return self._value_[1]


class FeatureToggle:
    DOCKER_SETTINGS_TAB = False
    DOCKER_STATUS_BAR = False
    POST_PROCESSING = False
<<<<<<< HEAD
    PRE_PROCESSING = True
=======
    PRE_PROCESSING = False
    INTENT_ACTION = False
    HALLUCINATION_CLEANING = False
    FACTS_CHECK = False
    BEST_OF = False
    LLM_CONVO_PRESCREEN = False
>>>>>>> 93a19a4c


DEFAULT_CONTEXT_WINDOW_SIZE = 4096<|MERGE_RESOLUTION|>--- conflicted
+++ resolved
@@ -54,16 +54,12 @@
     DOCKER_SETTINGS_TAB = False
     DOCKER_STATUS_BAR = False
     POST_PROCESSING = False
-<<<<<<< HEAD
-    PRE_PROCESSING = True
-=======
     PRE_PROCESSING = False
     INTENT_ACTION = False
     HALLUCINATION_CLEANING = False
     FACTS_CHECK = False
     BEST_OF = False
     LLM_CONVO_PRESCREEN = False
->>>>>>> 93a19a4c
 
 
 DEFAULT_CONTEXT_WINDOW_SIZE = 4096