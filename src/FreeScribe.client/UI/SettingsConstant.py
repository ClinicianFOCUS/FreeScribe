from enum import Enum


class SettingsKeys(Enum):
    LOCAL_WHISPER = "Built-in Speech2Text"
    WHISPER_ENDPOINT = "Speech2Text (Whisper) Endpoint"
    WHISPER_SERVER_API_KEY = "Speech2Text (Whisper) API Key"
    WHISPER_REAL_TIME = "Real Time Speech Transcription"
    WHISPER_MODEL = "Built-in Speech2Text Model"
    WHISPER_ARCHITECTURE = "Built-in Speech2Text Architecture"
    WHISPER_CPU_COUNT = "Whisper CPU Thread Count (Experimental)"
    WHISPER_COMPUTE_TYPE = "Whisper Compute Type (Experimental)"
    WHISPER_BEAM_SIZE = "Whisper Beam Size (Experimental)"
    WHISPER_VAD_FILTER = "Use Whisper VAD Filter (Experimental)"
    AUDIO_PROCESSING_TIMEOUT_LENGTH = "Audio Processing Timeout (seconds)"
    SILERO_SPEECH_THRESHOLD = "Silero Speech Threshold"
    USE_TRANSLATE_TASK = "Translate Speech to English Text"
    WHISPER_LANGUAGE_CODE = "Whisper Language Code"
    S2T_SELF_SIGNED_CERT = "S2T Server Self-Signed Certificates"
    LLM_ARCHITECTURE = "Built-in AI Architecture"
    LOCAL_LLM = "Built-in AI Processing"
    LOCAL_LLM_MODEL = "AI Model"
    LOCAL_LLM_CONTEXT_WINDOW = "AI Context Window"
    LLM_ENDPOINT = "AI Server Endpoint"
    LLM_SERVER_API_KEY = "AI Server API Key"
    Enable_Word_Count_Validation = "Enable Word Count Validation"
    Enable_AI_Conversation_Validation = "Enable AI Conversation Validation"
    USE_LOW_MEM_MODE = "Use Low Memory Mode"
    ENABLE_HALLUCINATION_CLEAN = "Enable Hallucination Cleaning (Experimental)"
<<<<<<< HEAD
    ENABLE_FILE_LOGGER = "Enable File Log (Encrypted)"
    STORE_NOTES_LOCALLY ="Store Notes Locally (Encrypted)"
    STORE_RECORDINGS_LOCALLY = "Store Recordings Locally (Encrypted)"
    USE_PRE_PROCESSING = "Use Pre-Processing"
    WHISPER_INITIAL_PROMPT = "Whisper Initial Prompt"
    BEST_OF = "best_of"
=======
    FACTUAL_CONSISTENCY_VERIFICATION = "Factual Consistency Verification (Experimental)"
    BEST_OF = "best_of"
    GOOGLE_MAPS_API_KEY = "Google Maps API Key"
    ENABLE_FILE_LOGGER = "Enable File Log"
>>>>>>> 16e783a5

class Architectures(Enum):
    CPU = ("CPU", "cpu")
    CUDA = ("CUDA (Nvidia GPU)", "cuda")

    @property
    def label(self):
        return self._value_[0]

    @property
    def architecture_value(self):
        return self._value_[1]


class FeatureToggle:
    DOCKER_SETTINGS_TAB = False
    DOCKER_STATUS_BAR = False
    POST_PROCESSING = False
    PRE_PROCESSING = True


DEFAULT_CONTEXT_WINDOW_SIZE = 4096<|MERGE_RESOLUTION|>--- conflicted
+++ resolved
@@ -27,19 +27,15 @@
     Enable_AI_Conversation_Validation = "Enable AI Conversation Validation"
     USE_LOW_MEM_MODE = "Use Low Memory Mode"
     ENABLE_HALLUCINATION_CLEAN = "Enable Hallucination Cleaning (Experimental)"
-<<<<<<< HEAD
     ENABLE_FILE_LOGGER = "Enable File Log (Encrypted)"
     STORE_NOTES_LOCALLY ="Store Notes Locally (Encrypted)"
     STORE_RECORDINGS_LOCALLY = "Store Recordings Locally (Encrypted)"
     USE_PRE_PROCESSING = "Use Pre-Processing"
     WHISPER_INITIAL_PROMPT = "Whisper Initial Prompt"
     BEST_OF = "best_of"
-=======
     FACTUAL_CONSISTENCY_VERIFICATION = "Factual Consistency Verification (Experimental)"
-    BEST_OF = "best_of"
     GOOGLE_MAPS_API_KEY = "Google Maps API Key"
     ENABLE_FILE_LOGGER = "Enable File Log"
->>>>>>> 16e783a5
 
 class Architectures(Enum):
     CPU = ("CPU", "cpu")
