--- conflicted
+++ resolved
@@ -26,11 +26,8 @@
     LLM_SELF_SIGNED_CERT = "AI Server Self-Signed Certificates"
     Enable_Word_Count_Validation = "Enable Word Count Validation"
     Enable_AI_Conversation_Validation = "Enable AI Conversation Validation"
-<<<<<<< HEAD
     ENABLE_HALLUCINATION_CLEAN = "Enable Hallucination Cleaning (Experimental)"
-=======
     BEST_OF = "best_of"
->>>>>>> fa22c1ae
 
 
 class Architectures(Enum):
