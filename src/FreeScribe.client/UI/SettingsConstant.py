--- conflicted
+++ resolved
@@ -27,12 +27,9 @@
     Enable_AI_Conversation_Validation = "Enable AI Conversation Validation"
     ENABLE_HALLUCINATION_CLEAN = "Enable Hallucination Cleaning (Experimental)"
     ENABLE_FILE_LOGGER = "Enable File Log"
-<<<<<<< HEAD
     USE_PRE_PROCESSING = "Use Pre-Processing"
-=======
     WHISPER_INITIAL_PROMPT = "Whisper Initial Prompt"
 
->>>>>>> 9196d047
 
 class Architectures(Enum):
     CPU = ("CPU", "cpu")
