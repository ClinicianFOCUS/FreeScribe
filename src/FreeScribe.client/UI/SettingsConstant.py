--- conflicted
+++ resolved
@@ -27,10 +27,7 @@
     Enable_Word_Count_Validation = "Enable Word Count Validation"
     Enable_AI_Conversation_Validation = "Enable AI Conversation Validation"
     ENABLE_HALLUCINATION_CLEAN = "Enable Hallucination Cleaning (Experimental)"
-<<<<<<< HEAD
-=======
     FACTUAL_CONSISTENCY_VERIFICATION = "Factual Consistency Verification (Experimental)"
->>>>>>> d6c76c08
     BEST_OF = "best_of"
 
 
