from enum import Enum


class SettingsKeys(Enum):
    LOCAL_WHISPER = "Built-in Speech2Text"
    WHISPER_ENDPOINT = "Speech2Text (Whisper) Endpoint"
    WHISPER_SERVER_API_KEY = "Speech2Text (Whisper) API Key"
    WHISPER_REAL_TIME = "Real Time Speech Transcription"
    WHISPER_MODEL = "Built-in Speech2Text Model"
    WHISPER_ARCHITECTURE = "Built-in Speech2Text Architecture"
    WHISPER_CPU_COUNT = "Whisper CPU Thread Count (Experimental)"
    WHISPER_COMPUTE_TYPE = "Whisper Compute Type (Experimental)"
    WHISPER_BEAM_SIZE = "Whisper Beam Size (Experimental)"
    WHISPER_VAD_FILTER = "Use Whisper VAD Filter (Experimental)"
    AUDIO_PROCESSING_TIMEOUT_LENGTH = "Audio Processing Timeout (seconds)"
    SILERO_SPEECH_THRESHOLD = "Silero Speech Threshold"
    USE_TRANSLATE_TASK = "Translate Speech to English Text"
    WHISPER_LANGUAGE_CODE = "Whisper Language Code"
    S2T_SELF_SIGNED_CERT = "S2T Server Self-Signed Certificates"
    LLM_ARCHITECTURE = "Built-in AI Architecture"
    LOCAL_LLM = "Built-in AI Processing"
    LOCAL_LLM_MODEL = "AI Model"
    LOCAL_LLM_CONTEXT_WINDOW = "AI Context Window"
    LLM_ENDPOINT = "AI Server Endpoint"
    LLM_SERVER_API_KEY = "AI Server API Key"
    Enable_Word_Count_Validation = "Enable Word Count Validation"
    Enable_AI_Conversation_Validation = "Enable AI Conversation Validation"
<<<<<<< HEAD
    USE_LOW_MEM_MODE = "Use Low Memory Mode"
    ENABLE_HALLUCINATION_CLEAN = "Enable Hallucination Cleaning (Experimental)"
=======
    ENABLE_HALLUCINATION_CLEAN = "Enable Hallucination Cleaning (Experimental)"
    FACTUAL_CONSISTENCY_VERIFICATION = "Factual Consistency Verification (Experimental)"
>>>>>>> d6c76c08
    BEST_OF = "best_of"


class Architectures(Enum):
    CPU = ("CPU", "cpu")
    CUDA = ("CUDA (Nvidia GPU)", "cuda")

    @property
    def label(self):
        return self._value_[0]

    @property
    def architecture_value(self):
        return self._value_[1]


class FeatureToggle:
    DOCKER_SETTINGS_TAB = False
    DOCKER_STATUS_BAR = False
    POST_PROCESSING = False
    PRE_PROCESSING = False


DEFAULT_CONTEXT_WINDOW_SIZE = 4096<|MERGE_RESOLUTION|>--- conflicted
+++ resolved
@@ -25,13 +25,9 @@
     LLM_SERVER_API_KEY = "AI Server API Key"
     Enable_Word_Count_Validation = "Enable Word Count Validation"
     Enable_AI_Conversation_Validation = "Enable AI Conversation Validation"
-<<<<<<< HEAD
     USE_LOW_MEM_MODE = "Use Low Memory Mode"
     ENABLE_HALLUCINATION_CLEAN = "Enable Hallucination Cleaning (Experimental)"
-=======
-    ENABLE_HALLUCINATION_CLEAN = "Enable Hallucination Cleaning (Experimental)"
     FACTUAL_CONSISTENCY_VERIFICATION = "Factual Consistency Verification (Experimental)"
->>>>>>> d6c76c08
     BEST_OF = "best_of"
 
 
