--- conflicted
+++ resolved
@@ -12,13 +12,10 @@
 """
 
 import platform
-<<<<<<< HEAD
 import utils.system
 import functools
 from collections.abc import Collection
-=======
 from utils.log_config import logger
->>>>>>> d6c76c08
 
 
 def windows_only(func):
@@ -31,13 +28,8 @@
         The wrapped function that only executes on Windows
     """
     def wrapper(*args, **kwargs):
-<<<<<<< HEAD
         if not utils.system.is_windows():
-            print("This feature is only supported on Windows.")
-=======
-        if platform.system() != "Windows":
             logger.info("This feature is only supported on Windows.")
->>>>>>> d6c76c08
             return
         return func(*args, **kwargs)
     return wrapper
