"""
This software is released under the AGPL-3.0 license
Copyright (c) 2023-2025 Braedon Hendy

Further updates and packaging added in 2024-2025 through the ClinicianFOCUS initiative,
a collaboration with Dr. Braedon Hendy and Conestoga College Institute of Applied
Learning and Technology as part of the CNERG+ applied research project,
Unburdening Primary Healthcare: An Open-Source AI Clinician Partner Platform.
Prof. Michael Yingbull (PI), Dr. Braedon Hendy (Partner),
and Research Students (Software Developers) -
Alex Simko, Pemba Sherpa, Naitik Patel, Yogesh Kumar and Xun Zhong.
"""


import utils.decorators
from faster_whisper import WhisperModel
from faster_whisper.vad import (
    SpeechTimestampsMap,
    VadOptions,
    collect_chunks,
    get_speech_timestamps,
    merge_segments
)
import torch
import threading
from UI.LoadingWindow import LoadingWindow
from UI.SettingsConstant import SettingsKeys, Architectures
import tkinter.messagebox as messagebox
import platform
import utils.system
import gc
from transformers import AutoModelForSpeechSeq2Seq, AutoProcessor, pipeline
import utils.whisper.Constants
import UI.LoadingWindow
import numpy as np
import logging

logger = logging.getLogger(__name__)

stt_local_model = None

stt_model_loading_thread_lock = threading.Lock()

SAMPLE_RATE = 16000

class TranscribeError(Exception):
    pass


def get_selected_whisper_architecture(app_settings):
    """
    Determine the appropriate device architecture for the Whisper model.

    Returns:
        str: The architecture value (CPU or CUDA) based on user settings.
    """
    device_type = Architectures.CPU.architecture_value
    if app_settings.editable_settings[SettingsKeys.WHISPER_ARCHITECTURE.value] == Architectures.CUDA.label:
        device_type = Architectures.CUDA.architecture_value

    return device_type


def load_model_with_loading_screen(root, app_settings):
    """
    Initialize speech-to-text model loading in a separate thread.

    Args:
        root: The root window to bind the loading screen to.
    """

    model_id = get_model_from_settings(app_settings)

    loading_screen = UI.LoadingWindow.LoadingWindow(root, title="Speech to Text", initial_text=f"Loading Speech to Text model ({model_id}).\n Please wait.",
                                                    note_text="Note: If this is the first time loading the model, it will be actively downloading and may take some time.\n We appreciate your patience!")

    load_thread = load_stt_model(app_settings=app_settings)

    # wait for load_thread to finish before closing loading screen

    def wait_for_loading_thread():
        nonlocal load_thread
        if load_thread.is_alive():
            root.after(100, wait_for_loading_thread)
        else:
            loading_screen.destroy()

    root.after(0, wait_for_loading_thread)


def load_stt_model(event=None, app_settings=None):
    """
    Initialize speech-to-text model loading in a separate thread.

    Args:
        event: Optional event parameter for binding to tkinter events.
    """

    if utils.system.is_windows():
        load_func = _load_stt_model_windows
    elif utils.system.is_macos():
        load_func = _load_stt_model_macos
    else:
        raise NotImplementedError(f"Unsupported platform: {platform.system()}")
    thread = threading.Thread(target=load_func, args=(app_settings,))
    thread.start()
    return thread


@utils.decorators.macos_only
def _load_stt_model_macos(app_settings):
    """
    Internal function to load the Whisper speech-to-text model on MacOS.


    :param app_settings: The application settings
    :type app_settings: SettingsWindow
    """
    global stt_local_model

    # get the device metal if its avail else use cpu
    device = "mps" if torch.backends.mps.is_available() else "cpu"

    torch_dtype = torch.float32

    # Model ID to load and pull from hugging face
    model_id = get_model_from_settings(app_settings)

    print("Loading STT model: ", model_id)

    model = AutoModelForSpeechSeq2Seq.from_pretrained(
        model_id, torch_dtype=torch_dtype, low_cpu_mem_usage=True, use_safetensors=True
    )
    model.to(device)

    processor = AutoProcessor.from_pretrained(model_id)

    pipe = pipeline(
        "automatic-speech-recognition",
        model=model,
        tokenizer=processor.tokenizer,
        feature_extractor=processor.feature_extractor,
        torch_dtype=torch_dtype,
        device=device,
        return_timestamps=True,
    )

    stt_local_model = pipe


@utils.decorators.windows_only
def _load_stt_model_windows(app_settings):
    """
    Internal function to load the Whisper speech-to-text model.

    Creates a loading window and handles the initialization of the WhisperModel
    with configured settings. Updates the global stt_local_model variable.

    Raises:
        Exception: Any error that occurs during model loading is caught, logged,
                  and displayed to the user via a message box.
    """
    global stt_local_model

    with stt_model_loading_thread_lock:

        def on_cancel_whisper_load():
            cancel_await_thread.set()

        model_name = get_model_from_settings(app_settings)
        print(f"Loading STT model: {model_name}")

        try:
            unload_stt_model()
            device_type = get_selected_whisper_architecture(app_settings)
            utils.system.set_cuda_paths()

            compute_type = app_settings.editable_settings[SettingsKeys.WHISPER_COMPUTE_TYPE.value]
            # Change the  compute type automatically if using a gpu one.
            if device_type == Architectures.CPU.architecture_value and compute_type == "float16":
                compute_type = "int8"

            stt_local_model = WhisperModel(
                model_name,
                device=device_type,
                cpu_threads=int(app_settings.editable_settings[SettingsKeys.WHISPER_CPU_COUNT.value]),
                compute_type=compute_type
            )

            print("STT model loaded successfully.")
        except Exception as e:
            print(f"An error occurred while loading STT {type(e).__name__}: {e}")
            stt_local_model = None
            messagebox.showerror("Error", f"An error occurred while loading Speech to Text {type(e).__name__}: {e}")
        finally:
            # window.enable_settings_menu()
            # stt_loading_window.destroy()
            print("Closing STT loading window.")


def unload_stt_model(event=None):
    """
    Unload the speech-to-text model from memory.

    Cleans up the global stt_local_model instance and performs garbage collection
    to free up system resources.
    """
    global stt_local_model
    if stt_local_model is not None:
        print("Unloading STT model from device.")
        # no risk of temporary "stt_local_model in globals() is False" with same gc effect
        stt_local_model = None
        gc.collect()

        if utils.system.is_macos():
            print("Clearing memory on MacOS.")
            torch.mps.empty_cache()  # Clear MPS memory (if on macOS)

        print("STT model unloaded successfully.")
    else:
        print("STT model is already unloaded.")


def faster_whisper_transcribe(audio, app_settings):
    """
    Transcribe audio using the Faster Whisper model.

    Args:
        audio: Audio data to transcribe.

    Returns:
        str: Transcribed text or error message if transcription fails.
    """
    if utils.system.is_windows():
        return _faster_whisper_transcribe_windows(audio, app_settings)
    elif utils.system.is_macos():
        return _faster_whisper_transcribe_macos(audio, app_settings)
    else:
        raise NotImplementedError(f"Unsupported platform: {platform.system()}")


@utils.decorators.macos_only
def _faster_whisper_transcribe_macos(audio, app_settings):
    """
    Transcribe audio using the Faster Whisper model.

    Args:
        audio: Audio data to transcribe.

    Returns
        str: Transcribed text or error message if transcription fails.
    """
<<<<<<< HEAD

    generate_kwargs = {}
    if app_settings.editable_settings[SettingsKeys.USE_TRANSLATE_TASK.value]:
        generate_kwargs['task'] = 'translate'

    # Perform transcription
    result = stt_local_model(audio, generate_kwargs=generate_kwargs)
=======
    # Remove silent chunks
    cleaned_audio = _remove_silent_chunks(audio)

    # Transcription
    result = stt_local_model(cleaned_audio)
>>>>>>> d663ca75
    return result["text"]

def _remove_silent_chunks(audio: np.ndarray):
    """
    Remove silent chunks from audio using VAD.

    Args:
        audio: Audio data to process.
    
    Returns:
        np.ndarray: Processed audio data with silent chunks removed.
    """
    original_audio_duration = audio.shape[0] / SAMPLE_RATE

    # Load VAD parameters
    vad_params = VadOptions(
        max_speech_duration_s=30,
        min_silence_duration_ms=160,
    )

    # get active speech segments
    active_segments = get_speech_timestamps(audio, vad_params)
    clip_timestamps = merge_segments(active_segments, vad_params)
    # calculate duration after VAD
    duration_after_vad = sum((segment["end"] - segment["start"]) for segment in clip_timestamps) / SAMPLE_RATE

    logger.info(f"Original audio duration: {original_audio_duration:.2f}s, Duration after VAD: {duration_after_vad:.2f}s, Total segment time removed: {(original_audio_duration - duration_after_vad):.2f}s")

    # collect audio chunks
    audio_chunks, meta_data = collect_chunks(audio, clip_timestamps)

    if audio_chunks is None:
        return audio

    # merge all audio_chuncks into one np.ndarray
    audio = np.concatenate(audio_chunks)

    return audio

@utils.decorators.windows_only
def _faster_whisper_transcribe_windows(audio, app_settings):
    """
    Transcribe audio using the Faster Whisper model.

    Args:
        audio: Audio data to transcribe.

    Returns:
        str: Transcribed text or error message if transcription fails.

    Raises:
        Exception: Any error during transcription is caught and returned as an error message.
    """
    try:
        # Validate beam_size
        try:
            beam_size = int(app_settings.editable_settings[SettingsKeys.WHISPER_BEAM_SIZE.value])
            if beam_size <= 0:
                raise ValueError(f"{SettingsKeys.WHISPER_BEAM_SIZE.value} must be greater than 0 in advanced settings")
        except (ValueError, TypeError) as e:
            return f"Invalid {SettingsKeys.WHISPER_BEAM_SIZE.value} parameter. Please go into the advanced settings and ensure you have a integer greater than 0: {str(e)}"

        additional_kwargs = {}
        if app_settings.editable_settings[SettingsKeys.USE_TRANSLATE_TASK.value]:
            additional_kwargs['task'] = 'translate'

        # Validate vad_filter
        vad_filter = bool(app_settings.editable_settings[SettingsKeys.WHISPER_VAD_FILTER.value])

        segments, info = stt_local_model.transcribe(
            audio,
            beam_size=beam_size,
            vad_filter=vad_filter,
            **additional_kwargs
        )

        return "".join(f"{segment.text} " for segment in segments)
    except Exception as e:
        error_message = f"Transcription failed: {str(e)}"
        print(f"Error during transcription: {str(e)}")
        raise TranscribeError(error_message) from e


def is_whisper_valid():
    """
    Check if the Whisper model is valid and loaded.

    Returns:
        bool: True if the Whisper model is loaded and valid, False otherwise.
    """

    return stt_local_model is not None


def is_whisper_lock():
    """
    Check if the Whisper model is currently being loaded.

    Returns:
        bool: True if the Whisper model is being loaded, False otherwise.
    """
    return stt_model_loading_thread_lock.locked()


def get_model_from_settings(app_settings):
    """
    Get the model name from the app settings.

    Returns:
        str: The model name.
    """

    label_name = app_settings.editable_settings[SettingsKeys.WHISPER_MODEL.value]

    return utils.whisper.Constants.WhisperModels.find_by_label(label_name).get_platform_value()<|MERGE_RESOLUTION|>--- conflicted
+++ resolved
@@ -250,21 +250,15 @@
     Returns
         str: Transcribed text or error message if transcription fails.
     """
-<<<<<<< HEAD
+    # Remove silent chunks
+    cleaned_audio = _remove_silent_chunks(audio)
 
     generate_kwargs = {}
     if app_settings.editable_settings[SettingsKeys.USE_TRANSLATE_TASK.value]:
         generate_kwargs['task'] = 'translate'
 
-    # Perform transcription
-    result = stt_local_model(audio, generate_kwargs=generate_kwargs)
-=======
-    # Remove silent chunks
-    cleaned_audio = _remove_silent_chunks(audio)
-
     # Transcription
-    result = stt_local_model(cleaned_audio)
->>>>>>> d663ca75
+    result = stt_local_model(cleaned_audio, generate_kwargs=generate_kwargs)
     return result["text"]
 
 def _remove_silent_chunks(audio: np.ndarray):
@@ -273,7 +267,7 @@
 
     Args:
         audio: Audio data to process.
-    
+
     Returns:
         np.ndarray: Processed audio data with silent chunks removed.
     """
