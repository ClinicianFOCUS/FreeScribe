--- conflicted
+++ resolved
@@ -188,11 +188,7 @@
 
 ### AI Context Window
 
-<<<<<<< HEAD
-**Description**: Specify the Context Window Size.
-=======
 **Description**: Specify the Context Window Size (in tokens).
->>>>>>> d6c76c08
 **Default**: `4096`  
 **Type**: string
 
