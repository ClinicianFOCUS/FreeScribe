--- conflicted
+++ resolved
@@ -3,8 +3,4 @@
 markers =
     hallucination: tests related to hallucination detection functionality
     sentences: tests related to sentence splitting functionality
-<<<<<<< HEAD
-    cleaner: tests related to the global hallucination cleaner functionality
-=======
-    cleaner: tests related to the global hallucination cleaner functionality
->>>>>>> d6c76c08
+    cleaner: tests related to the global hallucination cleaner functionality